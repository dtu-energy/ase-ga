--- conflicted
+++ resolved
@@ -1,10 +1,4 @@
-<<<<<<< HEAD
 import pytest
-from ase.constraints import StrainFilter
-from ase.optimize.mdmin import MDMin
-from ase.calculators.emt import EMT
-=======
->>>>>>> c8b12a4c
 from ase.build import bulk
 from ase.calculators.emt import EMT
 from ase.filters import StrainFilter

--- conflicted
+++ resolved
@@ -5,17 +5,12 @@
 from ase.db import connect
 from ase.db.sqlite import all_tables
 
-<<<<<<< HEAD
-dbtypes = ['db']
-=======
->>>>>>> ab661e79
 
-def test_create_and_delete_ext_tab(testdir, get_db_name, dbtype):
+def test_create_and_delete_ext_tab(testdir):
     ext_tab = ["tab1", "tab2", "tab3"]
     atoms = Atoms()
 
-    name = get_db_name(dbtype)
-    db = connect(name)
+    db = connect('test.db')
     db.write(atoms)
 
     for tab in ext_tab:
@@ -28,11 +23,10 @@
     assert "tab1" not in db._get_external_table_names()
 
 
-def test_insert_in_external_tables(testdir, get_db_name, dbtype):
+def test_insert_in_external_tables(testdir):
     atoms = Atoms()
 
-    name = get_db_name(dbtype)
-    db = connect(name)
+    db = connect('test.db')
 
     # Now a table called insert_tab with schema datatype REAL should
     # be created
@@ -122,11 +116,10 @@
             db.write(atoms, external_tables={tab_name: {"value": 1}})
 
 
-def test_extract_from_table(testdir, get_db_name, dbtype):
+def test_extract_from_table(testdir):
     atoms = Atoms()
 
-    name = get_db_name(dbtype)
-    db = connect(name)
+    db = connect('test.db')
     uid = db.write(
         atoms,
         external_tables={
@@ -140,11 +133,10 @@
     assert abs(row["insert_tab"]["rate1"] + 10.0) < 1E-8
 
 
-def test_write_atoms_row(testdir, get_db_name, dbtype):
+def test_write_atoms_row(testdir):
     atoms = Atoms()
 
-    name = get_db_name(dbtype)
-    db = connect(name)
+    db = connect(('test.db')
     uid = db.write(
         atoms, external_tables={
             "insert_tab": {"rate": 12.0, "rate1": -10.0},
@@ -156,9 +148,8 @@
     db.write(row)
 
 
-def test_external_table_upon_update(testdir, get_db_name, dbtype):
-    name = get_db_name(dbtype)
-    db = connect(name)
+def test_external_table_upon_update(testdir):
+    db = connect(('test.db')
     no_features = 500
     ext_table = {i: i for i in range(no_features)}
     atoms = Atoms('Pb', positions=[[0, 0, 0]])
@@ -166,9 +157,8 @@
     db.update(uid, external_tables={'sys': ext_table})
 
 
-def test_external_table_upon_update_with_float(testdir, get_db_name, dbtype):
-    name = get_db_name(dbtype)
-    db = connect(name)
+def test_external_table_upon_update_with_float(testdir):
+    db = connect(('test.db')
     ext_table = {'value1': 1.0, 'value2': 2.0}
     atoms = Atoms('Pb', positions=[[0, 0, 0]])
     uid = db.write(atoms)

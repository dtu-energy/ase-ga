--- conflicted
+++ resolved
@@ -8,14 +8,10 @@
 from ase.db import connect
 from ase.io import read
 
-<<<<<<< HEAD
-dbtypes = ['json', 'db']
-=======
->>>>>>> ab661e79
 
-def test_db2(testdir, dbtype2, get_db_name):
-    dbtype = dbtype2
-    name = get_db_name(dbtype)
+@pytest.mark.parametrize('dbtype', ['json', 'db'])
+def test_db2(testdir, dbtype):
+    name = f'testase.{dbtype}'
 
     c = connect(name)
     print(name, c)

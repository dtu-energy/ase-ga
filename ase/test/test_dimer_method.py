--- conflicted
+++ resolved
@@ -1,10 +1,5 @@
-<<<<<<< HEAD
 import pytest
-from ase.build import fcc100, add_adsorbate
-from ase.constraints import FixAtoms
-=======
 from ase.build import add_adsorbate, fcc100
->>>>>>> c8b12a4c
 from ase.calculators.emt import EMT
 from ase.constraints import FixAtoms
 from ase.mep import DimerControl, MinModeAtoms, MinModeTranslate

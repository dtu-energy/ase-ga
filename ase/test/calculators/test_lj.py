import pytest

from ase import Atoms
from ase.calculators.lj import LennardJones


<<<<<<< HEAD
def test_minimum_energy():
    # See https://en.wikipedia.org/wiki/Lennard-Jones_potential
    atoms = Atoms('H2', positions=[[0, 0, 0], [0, 0, 2**(1. / 6.)]])
    atoms.calc = LennardJones(rc=1.e5)
    assert atoms.get_potential_energy() == -1.0
=======
# See https://en.wikipedia.org/wiki/Lennard-Jones_potential
potential_energy_reference = pytest.approx(-1.0)


@pytest.fixture
def atoms(rc=1.0e5):
    """parametrized Atoms object with Calculator attached ready for testing"""
    atoms = Atoms("H2", positions=[[0, 0, 0], [0, 0, 2 ** (1.0 / 6.0)]])
    calc = LennardJones(rc=rc)
    atoms.calc = calc

    return atoms


def test_minimum_energy(atoms):
    assert atoms.get_potential_energy() == potential_energy_reference


def test_system_changes(atoms):
    atoms.calc.calculate(atoms, system_changes=["positions"])
    assert atoms.get_potential_energy() == potential_energy_reference
>>>>>>> 704aef39
<|MERGE_RESOLUTION|>--- conflicted
+++ resolved
@@ -4,13 +4,6 @@
 from ase.calculators.lj import LennardJones
 
 
-<<<<<<< HEAD
-def test_minimum_energy():
-    # See https://en.wikipedia.org/wiki/Lennard-Jones_potential
-    atoms = Atoms('H2', positions=[[0, 0, 0], [0, 0, 2**(1. / 6.)]])
-    atoms.calc = LennardJones(rc=1.e5)
-    assert atoms.get_potential_energy() == -1.0
-=======
 # See https://en.wikipedia.org/wiki/Lennard-Jones_potential
 potential_energy_reference = pytest.approx(-1.0)
 
@@ -31,5 +24,4 @@
 
 def test_system_changes(atoms):
     atoms.calc.calculate(atoms, system_changes=["positions"])
-    assert atoms.get_potential_energy() == potential_energy_reference
->>>>>>> 704aef39
+    assert atoms.get_potential_energy() == potential_energy_reference
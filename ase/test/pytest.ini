--- conflicted
+++ resolved
@@ -9,19 +9,12 @@
 # in stead of raising them as errors.
 # See: https://github.com/pytest-dev/pytest/issues/5676
 # In stead we do "once" for those warnings.
-<<<<<<< HEAD
-# TODO: Avoid hundreds of ResourceWarning because we leave open files.
-# Try adding e.g. "once::ResourceWarning below"
-filterwarnings =
-    error
-=======
 # Actually: We currently just ignore ResourceWarning because even with
 # 'once', we will be spammed by 350+ such warnings.
 # Someone should start fixing trajectory closing.
 filterwarnings =
     error
     ignore::ResourceWarning
->>>>>>> 42efdc9d
     ignore:can't resolve package
     ignore:numpy.ufunc size changed, may indicate binary incompatibility
     ignore:numpy.dtype size changed, may indicate binary incompatibility

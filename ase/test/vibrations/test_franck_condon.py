--- conflicted
+++ resolved
@@ -1,12 +1,8 @@
 import sys
 from math import factorial
-<<<<<<< HEAD
-import pytest
-=======
 
 import numpy as np
->>>>>>> c8b12a4c
-from pytest import approx, fixture
+from pytest import approx, fixture, mark
 
 from ase.build import molecule
 from ase.calculators.emt import EMT
@@ -28,7 +24,7 @@
             sys.stderr.write('WARNING: %s\n' % msg)
 
 
-@pytest.mark.optimize
+@mark.optimize
 def test_franck_condon(testdir):
     # FCOverlap
 

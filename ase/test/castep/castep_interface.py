--- conflicted
+++ resolved
@@ -133,74 +133,55 @@
         _f.write('DUMMY PP')
 
 
-<<<<<<< HEAD
-c = Castep(directory=tmp_dir,
-           label='test_label_pspots',
-=======
 c = Castep(directory=tmp_dir, label='test_label_pspots',
->>>>>>> 72becbdd
            castep_pp_path=pp_path)
-c._pedantic = True
-atoms = ase.build.bulk('Ag')
+c._pedantic=True
+atoms=ase.build.bulk('Ag')
 atoms.set_calculator(c)
 
 # I know, unittest would be nicer... maybe at a later point
 
 # disabled, but may be useful still
 # try:
-<<<<<<< HEAD
+# # this should yield no files
+# atoms.calc.find_pspots(suffix='uspp')
+# raise AssertionError
 #    # this should yield no files
 #    atoms.calc.find_pspots(suffix='uspp')
 #    raise AssertionError
 # except RuntimeError as e:
+# #print(e)
+# pass
 #     # print(e)
 #     pass
-=======
-# # this should yield no files
-# atoms.calc.find_pspots(suffix='uspp')
-# raise AssertionError
-# except RuntimeError as e:
-# #print(e)
-# pass
->>>>>>> 72becbdd
 
 try:
     # this should yield non-unique files
-    atoms.calc.find_pspots(suffix='recpot')
+    atoms.calc.find_pspots(suffix = 'recpot')
     raise AssertionError
-<<<<<<< HEAD
 except RuntimeError:
-=======
-except RuntimeError as e:
-    # print(e)
->>>>>>> 72becbdd
     pass
 
 
 # now let's see if we find all...
-atoms.calc.find_pspots(pspot='00PBE', suffix='usp')
+atoms.calc.find_pspots(pspot = '00PBE', suffix = 'usp')
 assert atoms.calc.cell.species_pot.value.split()[-1] == 'Ag_00PBE.usp'
 
-atoms.calc.find_pspots(pspot='00', suffix='recpot')
+atoms.calc.find_pspots(pspot = '00', suffix = 'recpot')
 assert atoms.calc.cell.species_pot.value.split()[-1] == 'Ag_00.recpot'
 
-atoms.calc.find_pspots(pspot='C18_PBE_OTF', suffix='usp')
+atoms.calc.find_pspots(pspot = 'C18_PBE_OTF', suffix = 'usp')
 assert atoms.calc.cell.species_pot.value.split()[-1] == 'Ag_C18_PBE_OTF.usp'
 
-atoms.calc.find_pspots(pspot='optgga1', suffix='recpot')
+atoms.calc.find_pspots(pspot = 'optgga1', suffix = 'recpot')
 assert atoms.calc.cell.species_pot.value.split()[-1] == 'ag-optgga1.recpot'
 
-atoms.calc.find_pspots(pspot='OTF', suffix='usp')
+atoms.calc.find_pspots(pspot = 'OTF', suffix = 'usp')
 assert atoms.calc.cell.species_pot.value.split()[-1] == 'Ag_OTF.usp'
 
-atoms.calc.find_pspots(suffix='UPF')
-<<<<<<< HEAD
+atoms.calc.find_pspots(suffix = 'UPF')
 assert (atoms.calc.cell.species_pot.value.split()[-1] ==
         'ag_pbe_v1.4.uspp.F.UPF')
-=======
-assert atoms.calc.cell.species_pot.value.split(
-)[-1] == 'ag_pbe_v1.4.uspp.F.UPF'
->>>>>>> 72becbdd
 
 
 # testing regular workflow
@@ -214,12 +195,7 @@
 try:
     c._fetch_pspots()
     raise AssertionError
-<<<<<<< HEAD
 except RuntimeError:
-=======
-except RuntimeError as e:
-    # print(e)
->>>>>>> 72becbdd
     pass
 
 for e in ['Ni', 'Fe', 'Cu']:
@@ -229,15 +205,8 @@
 
 # test writing to file
 tmp_dir = os.path.join(tmp_dir, 'input_files')
-<<<<<<< HEAD
 c = Castep(directory=tmp_dir,
-           label='test_label_pspots',
-           find_pspots=True,
-           castep_pp_path=pp_path)
-=======
-c = Castep(directory=tmp_dir, label='test_label_pspots',
            find_pspots=True, castep_pp_path=pp_path)
->>>>>>> 72becbdd
 c._label = 'test'
 atoms = ase.build.bulk('Cu')
 atoms.set_calculator(c)

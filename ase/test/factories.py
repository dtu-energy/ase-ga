import configparser
import os
import re

from pathlib import Path
import tempfile
from typing import Mapping

import importlib.util
import pytest

from ase import Atoms

from ase.calculators.calculator import get_calculator_class
from ase.calculators.names import (names as calculator_names,
                                   builtin)
from ase.calculators.genericfileio import read_stdout


class NotInstalled(Exception):
    pass


def get_testing_executables():
    # TODO: better cross-platform support (namely Windows),
    # and a cross-platform global config file like /etc/ase/ase.conf
    paths = [Path.home() / '.config' / 'ase' / 'ase.conf']
    try:
        paths += [Path(x) for x in os.environ['ASE_CONFIG'].split(':')]
    except KeyError:
        pass
    conf = configparser.ConfigParser()
    conf['executables'] = {}
    effective_paths = conf.read(paths)
    return effective_paths, conf['executables']


factory_classes = {}


def factory(name):
    def decorator(cls):
        cls.name = name
        factory_classes[name] = cls
        return cls

    return decorator


def make_factory_fixture(name):
    @pytest.fixture(scope='session')
    def _factory(factories):
        factories.require(name)
        return factories[name]

    _factory.__name__ = f'{name}_factory'
    return _factory


@factory('abinit')
class AbinitFactory:
    def __init__(self, executable, pp_paths):
        self.executable = executable
        self.pp_paths = pp_paths

    def version(self):
        from ase.calculators.abinit import get_abinit_version

        return get_abinit_version(self.executable)

    def _base_kw(self):
        return dict(
            pp_paths=self.pp_paths, ecut=150, chksymbreak=0, toldfe=1e-3
        )

    def calc(self, **kwargs):
        from ase.calculators.abinit import Abinit, AbinitProfile

        profile = AbinitProfile(self.executable)

        kw = self._base_kw()
        assert kw['pp_paths'] is not None
        kw.update(kwargs)
        assert kw['pp_paths'] is not None
        return Abinit(profile=profile, **kw)

    @classmethod
    def fromconfig(cls, config):
        return AbinitFactory(
            config.executables['abinit'], config.datafiles['abinit']
        )

    def socketio(self, unixsocket, **kwargs):
        kwargs = {
            'tolmxf': 1e-300,
            'ntime': 100_000,
            'ecutsm': 0.5,
            'ecut': 200,
            **kwargs,
        }

        return self.calc(**kwargs).socketio(unixsocket=unixsocket)


@factory('aims')
class AimsFactory:
    def __init__(self, executable):
        self.executable = executable
        # XXX pseudo_dir

    def calc(self, **kwargs):
        from ase.calculators.aims import Aims, AimsProfile

        kwargs1 = dict(xc='LDA')
        kwargs1.update(kwargs)
        profile = AimsProfile([self.executable])
        return Aims(profile=profile, **kwargs1)

    def version(self):
        from ase.calculators.aims import get_aims_version

        txt = read_stdout([self.executable])
        return get_aims_version(txt)

    @classmethod
    def fromconfig(cls, config):
        return cls(config.executables['aims'])

    def socketio(self, unixsocket, **kwargs):
        return self.calc(**kwargs).socketio(unixsocket=unixsocket)


@factory('asap')
class AsapFactory:
    importname = 'asap3'

    def calc(self, **kwargs):
        from asap3 import EMT

        return EMT(**kwargs)

    def version(self):
        import asap3

        return asap3.__version__

    @classmethod
    def fromconfig(cls, config):
        # XXXX TODO Clean this up.  Copy of GPAW.
        # How do we design these things?
        import importlib.util

        spec = importlib.util.find_spec('asap3')
        if spec is None:
            raise NotInstalled('asap3')
        return cls()


@factory('cp2k')
class CP2KFactory:
    def __init__(self, executable):
        self.executable = executable

    def version(self):
        from ase.calculators.cp2k import Cp2kShell

        shell = Cp2kShell(self.executable, debug=False)
        return shell.version

    def calc(self, **kwargs):
        from ase.calculators.cp2k import CP2K

        return CP2K(command=self.executable, **kwargs)

    @classmethod
    def fromconfig(cls, config):
        return CP2KFactory(config.executables['cp2k'])


@factory('castep')
class CastepFactory:
    def __init__(self, executable):
        self.executable = executable

    def version(self):
        from ase.calculators.castep import get_castep_version

        return get_castep_version(self.executable)

    def calc(self, **kwargs):
        from ase.calculators.castep import Castep

        return Castep(castep_command=self.executable, **kwargs)

    @classmethod
    def fromconfig(cls, config):
        return cls(config.executables['castep'])


@factory('dftb')
class DFTBFactory:
    def __init__(self, executable, skt_paths):
        self.executable = executable
        assert len(skt_paths) == 1
        self.skt_path = skt_paths[0]

    def version(self):
        stdout = read_stdout([self.executable])
        match = re.search(r'DFTB\+ release\s*(\S+)', stdout, re.M)
        return match.group(1)

    def calc(self, **kwargs):
        from ase.calculators.dftb import Dftb

        command = f'{self.executable} > PREFIX.out'
        return Dftb(
            command=command,
            slako_dir=str(self.skt_path) + '/',  # XXX not obvious
            **kwargs,
        )

    def socketio_kwargs(self, unixsocket):
        return dict(
            Driver_='', Driver_Socket_='', Driver_Socket_File=unixsocket
        )

    @classmethod
    def fromconfig(cls, config):
        return cls(config.executables['dftb'], config.datafiles['dftb'])


@factory('dftd3')
class DFTD3Factory:
    def __init__(self, executable):
        self.executable = executable

    def calc(self, **kwargs):
        from ase.calculators.dftd3 import DFTD3

        return DFTD3(command=self.executable, **kwargs)

    @classmethod
    def fromconfig(cls, config):
        return cls(config.executables['dftd3'])


@factory('elk')
class ElkFactory:
    def __init__(self, executable, species_dir):
        self.executable = executable
        self.species_dir = species_dir

    def version(self):
        output = read_stdout([self.executable])
        match = re.search(r'Elk code version (\S+)', output, re.M)
        return match.group(1)

    def calc(self, **kwargs):
        from ase.calculators.elk import ELK

        command = f'{self.executable} > elk.out'
        return ELK(command=command, species_dir=self.species_dir, **kwargs)

    @classmethod
    def fromconfig(cls, config):
        return cls(config.executables['elk'], config.datafiles['elk'][0])


@factory('espresso')
class EspressoFactory:
    def __init__(self, executable, pseudo_dir):
        self.executable = executable
        self.pseudo_dir = pseudo_dir

    def _base_kw(self):
        from ase.units import Ry

        return dict(ecutwfc=300 / Ry)

    def _profile(self):
        from ase.calculators.espresso import EspressoProfile

        return EspressoProfile(self.executable, self.pseudo_dir)

    def version(self):
        return self._profile().version()

    def calc(self, **kwargs):
        from ase.calculators.espresso import Espresso

        pseudopotentials = {}
        for path in self.pseudo_dir.glob('*.UPF'):
            fname = path.name
            # Names are e.g. si_lda_v1.uspp.F.UPF
            symbol = fname.split('_', 1)[0].capitalize()
            pseudopotentials[symbol] = fname

        kw = self._base_kw()
        kw.update(kwargs)

        return Espresso(
            profile=self._profile(), pseudopotentials=pseudopotentials, **kw
        )

    def socketio(self, unixsocket, **kwargs):
        return self.calc(**kwargs).socketio(unixsocket=unixsocket)

    @classmethod
    def fromconfig(cls, config):
        paths = config.datafiles['espresso']
        assert len(paths) == 1
        return cls(config.executables['espresso'], paths[0])


@factory('exciting')
class ExcitingFactory:
    """Factory to run exciting tests."""

    def __init__(self, executable):
        self.executable = executable

    def calc(self, **kwargs):
        """Get instance of Exciting Ground state calculator."""
        from ase.calculators.exciting.exciting import (
            ExcitingGroundStateCalculator,
        )

        return ExcitingGroundStateCalculator(
            ground_state_input=kwargs, species_path=self.species_path
        )

    def _profile(self):
        """Get instance of ExcitingProfile."""
        from ase.calculators.exciting.exciting import ExcitingProfile

        return ExcitingProfile(
            exciting_root=self.executable, species_path=self.species_path
        )

    def version(self):
        """Get exciting executable version."""
        return self._profile().version

    @classmethod
    def fromconfig(cls, config):
        return cls(config.executables['exciting'])


@factory('mopac')
class MOPACFactory:
    def __init__(self, executable):
        self.executable = executable

    def calc(self, **kwargs):
        from ase.calculators.mopac import MOPAC

        MOPAC.command = f'{self.executable} PREFIX.mop 2> /dev/null'
        return MOPAC(**kwargs)

    @classmethod
    def fromconfig(cls, config):
        return cls(config.executables['mopac'])

    def version(self):

        cwd = Path('.').absolute()
        with tempfile.TemporaryDirectory() as directory:
            try:
                os.chdir(directory)
                h = Atoms('H')
                h.calc = self.calc()
                _ = h.get_potential_energy()
            finally:
                os.chdir(cwd)

        return h.calc.results['version']


@factory('vasp')
class VaspFactory:
    def __init__(self, executable):
        self.executable = executable

    def version(self):
        from ase.calculators.vasp import get_vasp_version

        header = read_stdout([self.executable], createfile='INCAR')
        return get_vasp_version(header)

    def calc(self, **kwargs):
        from ase.calculators.vasp import Vasp

        # XXX We assume the user has set VASP_PP_PATH
        if Vasp.VASP_PP_PATH not in os.environ:
            # For now, we skip with a message that we cannot run the test
            pytest.skip(
                'No VASP pseudopotential path set. '
                'Set the ${} environment variable to enable.'.format(
                    Vasp.VASP_PP_PATH
                )
            )
        return Vasp(command=self.executable, **kwargs)

    @classmethod
    def fromconfig(cls, config):
        return cls(config.executables['vasp'])


@factory('gpaw')
class GPAWFactory:
    importname = 'gpaw'

    def calc(self, **kwargs):
        from gpaw import GPAW

        return GPAW(**kwargs)

    def version(self):
        import gpaw

        return gpaw.__version__

    @classmethod
    def fromconfig(cls, config):
        import importlib.util

        spec = importlib.util.find_spec('gpaw')
        # XXX should be made non-pytest dependent
        if spec is None:
            raise NotInstalled('gpaw')
        return cls()


@factory('psi4')
class Psi4Factory:
    importname = 'psi4'

    def calc(self, **kwargs):
        from ase.calculators.psi4 import Psi4

        return Psi4(**kwargs)

    @classmethod
    def fromconfig(cls, config):
        try:
            import psi4  # noqa
        except ModuleNotFoundError:
            raise NotInstalled('psi4')
        return cls()


@factory('gromacs')
class GromacsFactory:
    def __init__(self, executable):
        self.executable = executable

    def version(self):
        from ase.calculators.gromacs import get_gromacs_version

        return get_gromacs_version(self.executable)

    def calc(self, **kwargs):
        from ase.calculators.gromacs import Gromacs

        return Gromacs(command=self.executable, **kwargs)

    @classmethod
    def fromconfig(cls, config):
        return cls(config.executables['gromacs'])


class BuiltinCalculatorFactory:
    def calc(self, **kwargs):
        from ase.calculators.calculator import get_calculator_class

        cls = get_calculator_class(self.name)
        return cls(**kwargs)

    @classmethod
    def fromconfig(cls, config):
        return cls()


@factory('eam')
class EAMFactory(BuiltinCalculatorFactory):
    def __init__(self, potentials_path):
        self.potentials_path = potentials_path

    @classmethod
    def fromconfig(cls, config):
        return cls(config.datafiles['lammps'][0])


@factory('emt')
class EMTFactory(BuiltinCalculatorFactory):
    pass


@factory('lammpsrun')
class LammpsRunFactory:
    def __init__(self, executable, potentials_path):
        self.executable = executable
        os.environ['LAMMPS_POTENTIALS'] = str(potentials_path)
        self.potentials_path = potentials_path

    def version(self):
        stdout = read_stdout([self.executable])
        match = re.match(r'LAMMPS\s*\((.+?)\)', stdout, re.M)
        return match.group(1)

    def calc(self, **kwargs):
        from ase.calculators.lammpsrun import LAMMPS

        return LAMMPS(command=self.executable, **kwargs)

    @classmethod
    def fromconfig(cls, config):
        return cls(
            config.executables['lammpsrun'], config.datafiles['lammps'][0]
        )


@factory('lammpslib')
class LammpsLibFactory:
    def __init__(self, potentials_path):
        # Set the path where LAMMPS will look for potential parameter files
        os.environ['LAMMPS_POTENTIALS'] = str(potentials_path)
        self.potentials_path = potentials_path

    def version(self):
        import lammps

        cmd_args = [
            '-echo',
            'log',
            '-log',
            'none',
            '-screen',
            'none',
            '-nocite',
        ]
        lmp = lammps.lammps(name='', cmdargs=cmd_args, comm=None)
        try:
            return lmp.version()
        finally:
            lmp.close()

    def calc(self, **kwargs):
        from ase.calculators.lammpslib import LAMMPSlib

        return LAMMPSlib(**kwargs)

    @classmethod
    def fromconfig(cls, config):
        return cls(config.datafiles['lammps'][0])


@factory('openmx')
class OpenMXFactory:
    def __init__(self, executable, data_path):
        self.executable = executable
        self.data_path = data_path

    def version(self):
        from ase.calculators.openmx.openmx import parse_omx_version

        dummyfile = 'omx_dummy_input'
        stdout = read_stdout([self.executable, dummyfile], createfile=dummyfile)
        return parse_omx_version(stdout)

    def calc(self, **kwargs):
        from ase.calculators.openmx import OpenMX

        return OpenMX(
            command=self.executable, data_path=str(self.data_path), **kwargs
        )

    @classmethod
    def fromconfig(cls, config):
        return cls(
            config.executables['openmx'],
            data_path=config.datafiles['openmx'][0],
        )


@factory('octopus')
class OctopusFactory:
    def __init__(self, executable):
        self.executable = executable

    def _profile(self):
        from ase.calculators.octopus import OctopusProfile

        return OctopusProfile(self.executable)

    def version(self):
        return self._profile().version()

    def calc(self, **kwargs):
        from ase.calculators.octopus import Octopus

        return Octopus(profile=self._profile(), **kwargs)

    @classmethod
    def fromconfig(cls, config):
        return cls(config.executables['octopus'])


@factory('orca')
class OrcaFactory:
    def __init__(self, executable):
        self.executable = executable

    def _profile(self):
        from ase.calculators.orca import OrcaProfile

        return OrcaProfile(self.executable)

    def version(self):
        return self._profile().version()

    def calc(self, **kwargs):
        from ase.calculators.orca import ORCA

        return ORCA(**kwargs)

    @classmethod
    def fromconfig(cls, config):
        return cls(config.executables['orca'])


@factory('siesta')
class SiestaFactory:
    def __init__(self, executable, pseudo_path):
        self.executable = executable
        self.pseudo_path = pseudo_path

    def version(self):
        from ase.calculators.siesta.siesta import get_siesta_version

        full_ver = get_siesta_version(self.executable)
        m = re.match(r'siesta-(\S+)', full_ver, flags=re.I)
        if m:
            return m.group(1)
        return full_ver

    def calc(self, **kwargs):
        from ase.calculators.siesta import Siesta

        command = '{} < PREFIX.fdf > PREFIX.out'.format(self.executable)
        return Siesta(
            command=command, pseudo_path=str(self.pseudo_path), **kwargs
        )

    def socketio_kwargs(self, unixsocket):
        return {
            'fdf_arguments': {
                'MD.TypeOfRun': 'Master',
                'Master.code': 'i-pi',
                'Master.interface': 'socket',
                'Master.address': unixsocket,
                'Master.socketType': 'unix',
            }
        }

    @classmethod
    def fromconfig(cls, config):
        paths = config.datafiles['siesta']
        assert len(paths) == 1
        path = paths[0]
        return cls(config.executables['siesta'], str(path))


@factory('nwchem')
class NWChemFactory:
    def __init__(self, executable):
        self.executable = executable

    def version(self):
        stdout = read_stdout([self.executable], createfile='nwchem.nw')
        match = re.search(
            r'Northwest Computational Chemistry Package \(NWChem\) (\S+)',
            stdout,
            re.M,
        )
        return match.group(1)

    def calc(self, **kwargs):
        from ase.calculators.nwchem import NWChem

        command = f'{self.executable} PREFIX.nwi > PREFIX.nwo'
        return NWChem(command=command, **kwargs)

    def socketio_kwargs(self, unixsocket):
        return dict(
            theory='scf',
            task='optimize',
            driver={'socket': {'unix': unixsocket}},
        )

    @classmethod
    def fromconfig(cls, config):
        return cls(config.executables['nwchem'])


@factory('plumed')
class PlumedFactory:
    def __init__(self):
        import plumed

        self.path = plumed.__spec__.origin

    def calc(self, **kwargs):
        from ase.calculators.plumed import Plumed

        return Plumed(**kwargs)

    @classmethod
    def fromconfig(cls, config):
<<<<<<< HEAD
=======
        import importlib.util

>>>>>>> 99ee3a13
        spec = importlib.util.find_spec('plumed')
        # XXX should be made non-pytest dependent
        if spec is None:
            raise NotInstalled('plumed')
        return cls()


class NoSuchCalculator(Exception):
    pass


class Factories:
    all_calculators = set(calculator_names)
    builtin_calculators = builtin
    autoenabled_calculators = {'asap'} | builtin_calculators

    # TODO: Port calculators to use factories.  As we do so, remove names
    # from list of calculators that we monkeypatch:
    monkeypatch_calculator_constructors = {
        'ace',
        'aims',
        'amber',
        'crystal',
        'demon',
        'demonnano',
        'dftd3',
        'dmol',
        'exciting',
        'gamess_us',
        'gaussian',
        'gulp',
        'hotbit',
        'lammpslib',
        'onetep',
        'qchem',
        'turbomole',
    }

    # Calculators requiring ase-datafiles.
    # TODO: So far hard-coded but should be automatically detected.
    datafile_calculators = {
        'abinit',
        'dftb',
        'elk',
        'espresso',
        'eam',
        'lammpsrun',
        'lammpslib',
        'openmx',
        'siesta',
    }

    def __init__(self, requested_calculators):
        configpaths, executables = get_testing_executables()
        assert isinstance(executables, Mapping), executables
        self.executable_config_paths = configpaths
        self.executables = executables

        datafiles_module = None
        datafiles = {}

        try:
            import asetest as datafiles_module
        except ImportError:
            pass
        else:
            datafiles.update(datafiles_module.datafiles.paths)
            datafiles_module = datafiles_module

        self.datafiles_module = datafiles_module
        self.datafiles = datafiles

        factories = {}

        for name, cls in factory_classes.items():
            try:
                factory = cls.fromconfig(self)
            except (NotInstalled, KeyError):
                pass
            else:
                factories[name] = factory

        self.factories = factories

        requested_calculators = set(requested_calculators)
        if 'auto' in requested_calculators:
            requested_calculators.remove('auto')
            requested_calculators |= set(self.factories)
        self.requested_calculators = requested_calculators

        for name in self.requested_calculators:
            if name not in self.all_calculators:
                raise NoSuchCalculator(name)

    def installed(self, name):
        return name in self.builtin_calculators | set(self.factories)

    def is_adhoc(self, name):
        return name not in factory_classes

    def optional(self, name):
        return name not in self.builtin_calculators

    def enabled(self, name):
        auto = name in self.autoenabled_calculators and self.installed(name)
        return auto or (name in self.requested_calculators)

    def require(self, name):
        # XXX This is for old-style calculator tests.
        # Newer calculator tests would depend on a fixture which would
        # make them skip.
        # Older tests call require(name) explicitly.
        assert name in calculator_names
        if not self.installed(name) and not self.is_adhoc(name):
            pytest.skip(f'Not installed: {name}')
        if name not in self.requested_calculators:
            pytest.skip(f'Use --calculators={name} to enable')

    def __getitem__(self, name):
        return self.factories[name]

    def monkeypatch_disabled_calculators(self):
        test_calculator_names = (
            self.autoenabled_calculators
            | self.builtin_calculators
            | self.requested_calculators
        )
        disable_names = (
            self.monkeypatch_calculator_constructors - test_calculator_names
        )

        for name in disable_names:
            try:
                cls = get_calculator_class(name)
            except ImportError:
                pass
            else:

                def get_mock_init(name):
                    def mock_init(obj, *args, **kwargs):
                        pytest.skip(f'use --calculators={name} to enable')

                    return mock_init

                def mock_del(obj):
                    pass

                cls.__init__ = get_mock_init(name)
                cls.__del__ = mock_del


def get_factories(pytestconfig):
    opt = pytestconfig.getoption('--calculators')
    requested_calculators = opt.split(',') if opt else []
    return Factories(requested_calculators)


def parametrize_calculator_tests(metafunc):
    """Parametrize tests using our custom markers.

    We want tests marked with @pytest.mark.calculator(names) to be
    parametrized over the named calculator or calculators."""
    calculator_inputs = []

    for marker in metafunc.definition.iter_markers(name='calculator'):
        calculator_names = marker.args
        kwargs = dict(marker.kwargs)
        marks = kwargs.pop('marks', [])
        for name in calculator_names:
            param = pytest.param((name, kwargs), marks=marks)
            calculator_inputs.append(param)

    if calculator_inputs:
        metafunc.parametrize(
            'factory',
            calculator_inputs,
            indirect=True,
            ids=lambda input: input[0],
        )


class CalculatorInputs:
    def __init__(self, factory, parameters=None):
        if parameters is None:
            parameters = {}
        self.parameters = parameters
        self.factory = factory

    @property
    def name(self):
        return self.factory.name

    def __repr__(self):
        cls = type(self)
        return f'{cls.__name__}({self.name}, {self.parameters})'

    def new(self, **kwargs):
        kw = dict(self.parameters)
        kw.update(kwargs)
        return CalculatorInputs(self.factory, kw)

    def socketio(self, unixsocket, **kwargs):
        if hasattr(self.factory, 'socketio'):
            kwargs = {**self.parameters, **kwargs}
            return self.factory.socketio(unixsocket, **kwargs)
        from ase.calculators.socketio import SocketIOCalculator

        kwargs = {
            **self.factory.socketio_kwargs(unixsocket),
            **self.parameters,
            **kwargs,
        }
        calc = self.factory.calc(**kwargs)
        return SocketIOCalculator(calc, unixsocket=unixsocket)

    def calc(self, **kwargs):
        param = dict(self.parameters)
        param.update(kwargs)
        return self.factory.calc(**param)


class ObsoleteFactoryWrapper:
    # We use this for transitioning older tests to the new framework.
    def __init__(self, name):
        self.name = name

    def calc(self, **kwargs):
        from ase.calculators.calculator import get_calculator_class

        cls = get_calculator_class(self.name)
        return cls(**kwargs)<|MERGE_RESOLUTION|>--- conflicted
+++ resolved
@@ -1,7 +1,6 @@
 import configparser
 import os
 import re
-
 from pathlib import Path
 import tempfile
 from typing import Mapping
@@ -717,11 +716,6 @@
 
     @classmethod
     def fromconfig(cls, config):
-<<<<<<< HEAD
-=======
-        import importlib.util
-
->>>>>>> 99ee3a13
         spec = importlib.util.find_spec('plumed')
         # XXX should be made non-pytest dependent
         if spec is None:

import os
import re
from pathlib import Path
import tempfile

import importlib.util
import pytest

from ase import Atoms

from ase.calculators.calculator import get_calculator_class
from ase.calculators.names import (names as calculator_names,
                                   builtin)
from ase.calculators.genericfileio import read_stdout
from ase.config import Config
from ase.utils import lazyproperty


class NotInstalled(Exception):
    pass


class MachineInformation:
    @staticmethod
    def please_install_ase_datafiles():
        return ImportError("""\
Could not import asetest package.  Please install ase-datafiles
using e.g. "pip install ase-datafiles" to run calculator integration
tests.""")

    @lazyproperty
    def datafiles_module(self):
        try:
            import asetest
        except ModuleNotFoundError:
            return None
        return asetest

    @lazyproperty
    def datafile_config(self):
        # XXXX TODO avoid requiring the dummy [parallel] section
        datafiles = self.datafiles_module
        if datafiles is None:
            return ''  # empty configfile
        path = self.datafiles_module.paths.DataFiles().datapath
        datafile_config = f"""\
# Dummy parallel section (make this unnecessary)
[parallel]

# Configuration for ase-datafiles

[abinit]
pp_paths =
    {path}/abinit/GGA_FHI
    {path}/abinit/LDA_FHI
    {path}/abinit/LDA_PAW


[dftb]
skt_paths = {path}/dftb

[elk]
species_dir = {path}/elk

[espresso]
pseudo_path = {path}/espresso/gbrv-lda-espresso

[lammps]
potentials = {path}/lammps

[openmx]
data_path = {path}/openmx

[siesta]
pseudo_path = {path}/siesta
"""
        return datafile_config

    @lazyproperty
    def cfg(self):
        # First we load the usual configfile.
        # But we don't want to run tests against the user's production
        # configuration since that may be using other pseudopotentials
        # than the ones we want.  Therefore, we override datafile paths.
        cfg = Config()
        cfg.parser.read_string(self.datafile_config)
        return cfg


factory_classes = {}


def factory(name):
    def decorator(cls):
        cls.name = name
        assert name not in factory_classes, name
        factory_classes[name] = cls
        return cls

    return decorator


def make_factory_fixture(name):
    @pytest.fixture(scope='session')
    def _factory(factories):
        factories.require(name)
        return factories[name]

    _factory.__name__ = f'{name}_factory'
    return _factory


@factory('abinit')
class AbinitFactory:
    def __init__(self, cfg):
        from ase.calculators.abinit import AbinitTemplate
        self._profile = AbinitTemplate().load_profile(cfg)

    def version(self):
        return self._profile.version()

    def _base_kw(self):
        return dict(ecut=150, chksymbreak=0, toldfe=1e-3)

    def calc(self, **kwargs):
        from ase.calculators.abinit import Abinit
        kwargs = {**self._base_kw(), **kwargs}
        return Abinit(profile=self._profile, **kwargs)

    def socketio(self, unixsocket, **kwargs):
        kwargs = {
            'tolmxf': 1e-300,
            'ntime': 100_000,
            'ecutsm': 0.5,
            'ecut': 200,
            **kwargs,
        }

        return self.calc(**kwargs).socketio(unixsocket=unixsocket)


@factory('aims')
class AimsFactory:
    def __init__(self, cfg):
        from ase.calculators.aims import AimsTemplate
        self._profile = AimsTemplate().load_profile(cfg)

    def calc(self, **kwargs):
        from ase.calculators.aims import Aims

        kwargs1 = dict(xc='LDA')
        kwargs1.update(kwargs)
        return Aims(profile=self._profile, **kwargs1)

    def version(self):
        return self._profile.version()

    def socketio(self, unixsocket, **kwargs):
        return self.calc(**kwargs).socketio(unixsocket=unixsocket)


@factory('asap')
class AsapFactory:
    importname = 'asap3'

    def __init__(self, cfg):
        spec = importlib.util.find_spec('asap3')
        if spec is None:
            raise NotInstalled('asap3')

    def _asap3(self):
        import asap3
        return asap3

    def calc(self, **kwargs):
        return self._asap3().EMT(**kwargs)

    def version(self):
        return self._asap3().__version__


@factory('cp2k')
class CP2KFactory:
    def __init__(self, cfg):
        self.executable = cfg.parser['cp2k']['cp2k_shell']

    def version(self):
        from ase.calculators.cp2k import Cp2kShell
        shell = Cp2kShell(self.executable, debug=False)
        return shell.version

    def calc(self, **kwargs):
        from ase.calculators.cp2k import CP2K
        return CP2K(command=self.executable, **kwargs)


@factory('castep')
class CastepFactory:
    def __init__(self, cfg):
        self.executable = cfg.parser['castep']['binary']

    def version(self):
        from ase.calculators.castep import get_castep_version

        return get_castep_version(self.executable)

    def calc(self, **kwargs):
        from ase.calculators.castep import Castep

        return Castep(castep_command=self.executable, **kwargs)


@factory('dftb')
class DFTBFactory:
    def __init__(self, cfg):
        self.executable = cfg.parser['dftb']['binary']
        self.skt_path = cfg.parser['dftb']['skt_paths']  # multiple paths?
        # assert len(self.skt_paths) == 1  # XXX instructive error?

    def version(self):
        stdout = read_stdout([self.executable])
        match = re.search(r'DFTB\+ release\s*(\S+)', stdout, re.M)
        return match.group(1)

    def calc(self, **kwargs):
        from ase.calculators.dftb import Dftb

        command = f'{self.executable} > PREFIX.out'
        return Dftb(
            command=command,
            slako_dir=str(self.skt_path) + '/',  # XXX not obvious
            **kwargs,
        )

    def socketio_kwargs(self, unixsocket):
        return dict(
            Driver_='', Driver_Socket_='', Driver_Socket_File=unixsocket
        )


@factory('dftd3')
class DFTD3Factory:
    def __init__(self, cfg):
        self.executable = cfg.parser['dftd3']['binary']

    def calc(self, **kwargs):
        from ase.calculators.dftd3 import DFTD3

        return DFTD3(command=self.executable, **kwargs)


@factory('elk')
class ElkFactory:
    def __init__(self, cfg):
        self.executable = cfg.parser['elk']['binary']
        self.species_dir = cfg.parser['elk']['species_dir']

    def version(self):
        output = read_stdout([self.executable])
        match = re.search(r'Elk code version (\S+)', output, re.M)
        return match.group(1)

    def calc(self, **kwargs):
        from ase.calculators.elk import ELK

        command = f'{self.executable} > elk.out'
        return ELK(command=command, species_dir=self.species_dir, **kwargs)


@factory('espresso')
class EspressoFactory:
    def __init__(self, cfg):
        from ase.calculators.espresso import EspressoTemplate
        self.profile = EspressoTemplate().load_profile(cfg)

    def _base_kw(self):
        from ase.units import Ry

        return dict(ecutwfc=300 / Ry)

    def version(self):
        return self.profile.version()

    @lazyproperty
    def pseudopotentials(self):
        pseudopotentials = {}
        for path in self.profile.pseudo_path.glob('*.UPF'):
            fname = path.name
            # Names are e.g. si_lda_v1.uspp.F.UPF
            symbol = fname.split('_', 1)[0].capitalize()
            pseudopotentials[symbol] = fname
        return pseudopotentials

    def calc(self, **kwargs):
        from ase.calculators.espresso import Espresso

        kw = {**self._base_kw(), **kwargs}

        return Espresso(
            profile=self.profile,
            pseudopotentials=self.pseudopotentials, **kw,
        )

    def socketio(self, unixsocket, **kwargs):
        return self.calc(**kwargs).socketio(unixsocket=unixsocket)


@factory('exciting')
class ExcitingFactory:
    """Factory to run exciting tests."""

    def __init__(self, cfg):
        from ase.calculators.exciting.exciting import (
            ExcitingGroundStateTemplate)

        # Where do species come from?  We do not have them in ase-datafiles.
        # We should specify species_path.
        self._profile = ExcitingGroundStateTemplate().load_profile(cfg)

    def calc(self, **kwargs):
        """Get instance of Exciting Ground state calculator."""
        from ase.calculators.exciting.exciting import (
            ExcitingGroundStateCalculator)

        return ExcitingGroundStateCalculator(
            ground_state_input=kwargs, species_path=self._profile.species_path
        )

    def version(self):
        """Get exciting executable version."""
        return self._profile.version


@factory('mopac')
class MOPACFactory:
    def __init__(self, cfg):
        self.executable = cfg.parser['mopac']['binary']

    def calc(self, **kwargs):
        from ase.calculators.mopac import MOPAC

        command = f'{self.executable} PREFIX.mop 2> /dev/null'
        return MOPAC(command=command, **kwargs)

    def version(self):
        cwd = Path('.').absolute()
        with tempfile.TemporaryDirectory() as directory:
            try:
                os.chdir(directory)
                h = Atoms('H')
                h.calc = self.calc()
                _ = h.get_potential_energy()
            finally:
                os.chdir(cwd)

        return h.calc.results['version']


@factory('vasp')
class VaspFactory:
    def __init__(self, cfg):
        self.executable = cfg.parser['vasp']['binary']

    def version(self):
        from ase.calculators.vasp import get_vasp_version

        header = read_stdout([self.executable], createfile='INCAR')
        return get_vasp_version(header)

    def calc(self, **kwargs):
        from ase.calculators.vasp import Vasp

        # XXX We assume the user has set VASP_PP_PATH
        if Vasp.VASP_PP_PATH not in os.environ:
            # For now, we skip with a message that we cannot run the test
            pytest.skip(
                'No VASP pseudopotential path set. '
                'Set the ${} environment variable to enable.'.format(
                    Vasp.VASP_PP_PATH
                )
            )
        return Vasp(command=self.executable, **kwargs)


@factory('gpaw')
class GPAWFactory:
    importname = 'gpaw'

    def __init__(self, cfg):
        spec = importlib.util.find_spec('gpaw')
        # XXX should be made non-pytest dependent
        if spec is None:
            raise NotInstalled('gpaw')

    def calc(self, **kwargs):
        from gpaw import GPAW

        return GPAW(**kwargs)

    def version(self):
        import gpaw

        return gpaw.__version__


@factory('psi4')
class Psi4Factory:
    importname = 'psi4'

    def __init__(self, cfg):
        try:
            import psi4  # noqa
        except ModuleNotFoundError:
            raise NotInstalled('psi4')

    def calc(self, **kwargs):
        from ase.calculators.psi4 import Psi4

        return Psi4(**kwargs)


@factory('gromacs')
class GromacsFactory:
    def __init__(self, cfg):
        self.executable = cfg.parser['gromacs']['binary']

    def version(self):
        from ase.calculators.gromacs import get_gromacs_version

        return get_gromacs_version(self.executable)

    def calc(self, **kwargs):
        from ase.calculators.gromacs import Gromacs

        return Gromacs(command=self.executable, **kwargs)


class BuiltinCalculatorFactory:
    def __init__(self, cfg):
        self.cfg = cfg

    def calc(self, **kwargs):
        cls = get_calculator_class(self.name)
        return cls(**kwargs)


@factory('eam')
class EAMFactory(BuiltinCalculatorFactory):
    def __init__(self, cfg):
        self.potentials_path = cfg.parser['lammps']['potentials']


@factory('emt')
class EMTFactory(BuiltinCalculatorFactory):
    pass


@factory('lammpsrun')
class LammpsRunFactory:
    def __init__(self, cfg):
        self.executable = cfg.parser['lammps']['binary']
        self.potentials_path = cfg.parser['lammps']['potentials']
        # XXX if lammps wants this variable set we should pass it to Popen.
        # But if ASE wants it, it should be passed programmatically.
        os.environ['LAMMPS_POTENTIALS'] = str(self.potentials_path)

    def version(self):
        stdout = read_stdout([self.executable])
        match = re.match(r'LAMMPS\s*\((.+?)\)', stdout, re.M)
        return match.group(1)

    def calc(self, **kwargs):
        from ase.calculators.lammpsrun import LAMMPS

        return LAMMPS(command=self.executable, **kwargs)


@factory('lammpslib')
class LammpsLibFactory:
    def __init__(self, cfg):
        # XXX FIXME need to stop gracefully if lammpslib python
        # package is not installed
        #
        # Set the path where LAMMPS will look for potential parameter files
        try:
            import lammps  # noqa: F401
        except ModuleNotFoundError:
            raise NotInstalled('lammps')
        self.potentials_path = cfg.parser['lammps']['potentials']
        os.environ['LAMMPS_POTENTIALS'] = str(self.potentials_path)

    def version(self):
        import lammps

        cmd_args = [
            '-echo',
            'log',
            '-log',
            'none',
            '-screen',
            'none',
            '-nocite',
        ]
        lmp = lammps.lammps(name='', cmdargs=cmd_args, comm=None)
        try:
            return lmp.version()
        finally:
            lmp.close()

    def calc(self, **kwargs):
        from ase.calculators.lammpslib import LAMMPSlib

        return LAMMPSlib(**kwargs)

<<<<<<< HEAD
=======
    @classmethod
    def fromconfig(cls, config):
        try:
            import lammps  # noqa
        except ModuleNotFoundError:
            raise NotInstalled('lammps not installed: no lammps python module')
        return cls(config.datafiles['lammps'][0])

>>>>>>> a6928582

@factory('openmx')
class OpenMXFactory:
    def __init__(self, cfg):
        # XXX Cannot test this, is surely broken.
        self.executable = cfg.parser['openmx']['binary']
        self.data_path = cfg.parser['openmx'][0]

    def version(self):
        from ase.calculators.openmx.openmx import parse_omx_version

        dummyfile = 'omx_dummy_input'
        stdout = read_stdout([self.executable, dummyfile], createfile=dummyfile)
        return parse_omx_version(stdout)

    def calc(self, **kwargs):
        from ase.calculators.openmx import OpenMX

        return OpenMX(
            command=self.executable, data_path=str(self.data_path), **kwargs
        )


@factory('octopus')
class OctopusFactory:
    def __init__(self, cfg):
        from ase.calculators.octopus import OctopusTemplate
        self._profile = OctopusTemplate().load_profile(cfg)

    def version(self):
        return self._profile.version()

    def calc(self, **kwargs):
        from ase.calculators.octopus import Octopus
        return Octopus(profile=self._profile, **kwargs)


@factory('orca')
class OrcaFactory:
    def __init__(self, cfg):
        self.executable = cfg.parser['orca']['binary']

    def _profile(self):
        from ase.calculators.orca import OrcaProfile

        return OrcaProfile(self.executable)

    def version(self):
        return self._profile().version()

    def calc(self, **kwargs):
        from ase.calculators.orca import ORCA

        return ORCA(**kwargs)


@factory('siesta')
class SiestaFactory:
    def __init__(self, cfg):
        self.executable = cfg.parser['siesta']['binary']
        self.pseudo_path = str(cfg.parser['siesta']['pseudo_path'])

    def version(self):
        from ase.calculators.siesta.siesta import get_siesta_version

        full_ver = get_siesta_version(self.executable)
        m = re.match(r'siesta-(\S+)', full_ver, flags=re.I)
        if m:
            return m.group(1)
        return full_ver

    def calc(self, **kwargs):
        from ase.calculators.siesta import Siesta

        command = f'{self.executable} < PREFIX.fdf > PREFIX.out'
        return Siesta(
            command=command, pseudo_path=str(self.pseudo_path), **kwargs
        )

    def socketio_kwargs(self, unixsocket):
        return {
            'fdf_arguments': {
                'MD.TypeOfRun': 'Master',
                'Master.code': 'i-pi',
                'Master.interface': 'socket',
                'Master.address': unixsocket,
                'Master.socketType': 'unix',
            }
        }


@factory('nwchem')
class NWChemFactory:
    def __init__(self, cfg):
        self.executable = cfg.parser['nwchem']['binary']

    def version(self):
        stdout = read_stdout([self.executable], createfile='nwchem.nw')
        match = re.search(
            r'Northwest Computational Chemistry Package \(NWChem\) (\S+)',
            stdout,
            re.M,
        )
        return match.group(1)

    def calc(self, **kwargs):
        from ase.calculators.nwchem import NWChem

        command = f'{self.executable} PREFIX.nwi > PREFIX.nwo'
        return NWChem(command=command, **kwargs)

    def socketio_kwargs(self, unixsocket):
        return dict(
            theory='scf',
            task='optimize',
            driver={'socket': {'unix': unixsocket}},
        )


@factory('plumed')
class PlumedFactory:
    def __init__(self, cfg):
        try:
            import plumed
        except ModuleNotFoundError:
            raise NotInstalled

        self.path = plumed.__spec__.origin

    def calc(self, **kwargs):
        from ase.calculators.plumed import Plumed

        return Plumed(**kwargs)


legacy_factory_calculator_names = {
    'ace',
    'amber',
    'crystal',
    'demon',
    'demonnano',
    'dmol',
    'gamess_us',
    'gaussian',
    'gulp',
    'hotbit',
    'onetep',
    'qchem',
    'turbomole',
}


class NoSuchCalculator(Exception):
    pass


class Factories:
    all_calculators = set(calculator_names)
    builtin_calculators = builtin
    autoenabled_calculators = {'asap'} | builtin_calculators

    # Calculators requiring ase-datafiles.
    # TODO: So far hard-coded but should be automatically detected.
    datafile_calculators = {
        'abinit',
        'dftb',
        'elk',
        'espresso',
        'eam',
        'lammpsrun',
        'lammpslib',
        'openmx',
        'siesta',
    }

    def __init__(self, requested_calculators):
        self.machine_info = MachineInformation()
        cfg = self.machine_info.cfg

        factories = {}
        why_not = {}

        for name, cls in factory_classes.items():
            try:
                factories[name] = cls(cfg)
            except KeyError as err:
                # XXX FIXME too silent
                why_not[name] = err
            except NotInstalled as err:
                why_not[name] = err
            else:
                why_not[name] = None

        self.factories = factories
        self.why_not = why_not

        requested_calculators = set(requested_calculators)
        if 'auto' in requested_calculators:
            requested_calculators.remove('auto')
            # auto can only work with calculators whose configuration
            # we actually control, so no legacy factories
            requested_calculators |= (
                set(self.factories) - legacy_factory_calculator_names)

        self.requested_calculators = requested_calculators

        for name in self.requested_calculators:
            if name not in self.all_calculators:
                raise NoSuchCalculator(name)

    def installed(self, name):
        return name in self.builtin_calculators | set(self.factories)

    def why_not_installed(self, name):
        return self.why_not[name]

    def is_adhoc(self, name):
        return name not in factory_classes

    def optional(self, name):
        return name not in self.builtin_calculators

    def enabled(self, name):
        auto = name in self.autoenabled_calculators and self.installed(name)
        return auto or (name in self.requested_calculators)

    def require(self, name):
        # XXX This is for old-style calculator tests.
        # Newer calculator tests would depend on a fixture which would
        # make them skip.
        # Older tests call require(name) explicitly.
        assert name in calculator_names
        if not self.installed(name) and not self.is_adhoc(name):
            pytest.skip(f'Not installed: {name}')
        if name not in self.requested_calculators:
            pytest.skip(f'Use --calculators={name} to enable')

    def __getitem__(self, name):
        return self.factories[name]


def get_factories(pytestconfig):
    opt = pytestconfig.getoption('--calculators')
    requested_calculators = opt.split(',') if opt else []
    return Factories(requested_calculators)


def parametrize_calculator_tests(metafunc):
    """Parametrize tests using our custom markers.

    We want tests marked with @pytest.mark.calculator(names) to be
    parametrized over the named calculator or calculators."""
    calculator_inputs = []

    for marker in metafunc.definition.iter_markers(name='calculator'):
        calculator_names = marker.args
        kwargs = dict(marker.kwargs)
        marks = kwargs.pop('marks', [])
        for name in calculator_names:
            param = pytest.param((name, kwargs), marks=marks)
            calculator_inputs.append(param)

    if calculator_inputs:
        metafunc.parametrize(
            'factory',
            calculator_inputs,
            indirect=True,
            ids=lambda input: input[0],
        )


class CalculatorInputs:
    def __init__(self, factory, parameters=None):
        if parameters is None:
            parameters = {}
        self.parameters = parameters
        self.factory = factory

    @property
    def name(self):
        return self.factory.name

    def __repr__(self):
        cls = type(self)
        return f'{cls.__name__}({self.name}, {self.parameters})'

    def new(self, **kwargs):
        kw = dict(self.parameters)
        kw.update(kwargs)
        return CalculatorInputs(self.factory, kw)

    def socketio(self, unixsocket, **kwargs):
        if hasattr(self.factory, 'socketio'):
            kwargs = {**self.parameters, **kwargs}
            return self.factory.socketio(unixsocket, **kwargs)
        from ase.calculators.socketio import SocketIOCalculator

        kwargs = {
            **self.factory.socketio_kwargs(unixsocket),
            **self.parameters,
            **kwargs,
        }
        calc = self.factory.calc(**kwargs)
        return SocketIOCalculator(calc, unixsocket=unixsocket)

    def calc(self, **kwargs):
        param = dict(self.parameters)
        param.update(kwargs)
        return self.factory.calc(**param)<|MERGE_RESOLUTION|>--- conflicted
+++ resolved
@@ -485,7 +485,7 @@
         try:
             import lammps  # noqa: F401
         except ModuleNotFoundError:
-            raise NotInstalled('lammps')
+            raise NotInstalled('missing python wrappers: cannot import lammps')
         self.potentials_path = cfg.parser['lammps']['potentials']
         os.environ['LAMMPS_POTENTIALS'] = str(self.potentials_path)
 
@@ -512,17 +512,6 @@
 
         return LAMMPSlib(**kwargs)
 
-<<<<<<< HEAD
-=======
-    @classmethod
-    def fromconfig(cls, config):
-        try:
-            import lammps  # noqa
-        except ModuleNotFoundError:
-            raise NotInstalled('lammps not installed: no lammps python module')
-        return cls(config.datafiles['lammps'][0])
-
->>>>>>> a6928582
 
 @factory('openmx')
 class OpenMXFactory:

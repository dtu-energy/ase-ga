--- conflicted
+++ resolved
@@ -783,13 +783,8 @@
             a_d = np.sum(np.abs(self.Z_dww.diagonal(0, 1, 2))**2, axis=1)
         elif self.functional == 'sigmoid':
             a_d = np.sum(1 / (1 + np.exp(-10 * (np.abs(
-<<<<<<< HEAD
-                              self.Z_dww.diagonal(0, 1, 2))**2 - 0.5))),
-                         axis=1)
-=======
                 self.Z_dww.diagonal(0, 1, 2))**2 - 0.5))),
                 axis=1)
->>>>>>> adade652
         elif self.functional == 'erf':
             a_d = np.sum(erf(2 * np.abs(self.Z_dww.diagonal(0, 1, 2))**2),
                          axis=1)
@@ -876,22 +871,12 @@
                                     * Zii_ww)
                 elif self.functional == 'cbrt':
                     diagZ_w = ((1 / 3)
-<<<<<<< HEAD
-                                    * 1 / np.power(diagZ_w * diagZ_w.conj(),
-                                                   2 / 3)
-                                    * diagZ_w)
-                    Zii_ww = ((1 / 3)
-                                   * 1 / np.power(Zii_ww * Zii_ww.conj(),
-                                                  2 / 3)
-                                   * Zii_ww)
-=======
                                * 1 / np.power(diagZ_w * diagZ_w.conj(),
                                               2 / 3)
                                * diagZ_w)
                     Zii_ww = ((1 / 3)
                               * 1 / np.power(Zii_ww * Zii_ww.conj(), 2 / 3)
                               * Zii_ww)
->>>>>>> adade652
 
                 k1 = self.kklst_dk[d, k]
                 k2 = self.invkklst_dk[d, k]

from __future__ import print_function
# Copyright 2008, 2009
# CAMd (see accompanying license files for details).
from __future__ import print_function
import sys
from optparse import OptionParser

import ase.gui.i18n
from gettext import gettext as _

# Grrr, older versions (pre-python2.7) of optparse have a bug
# which prevents non-ascii descriptions.  How do we circumvent this?
# For now, we'll have to use English in the command line options then.


def build_parser():
    parser = OptionParser(usage='%prog [options] [file[, file2, ...]]',
                          version='%prog 0.1',
                          description='See the online manual ' +
                          '(https://wiki.fysik.dtu.dk/ase/ase/gui.html) ' +
                          'for more information.')
    parser.add_option('-n', '--image-number',
                      default=':', metavar='NUMBER',
                      help='Pick image(s) from trajectory.  NUMBER can be a '
                      'single number (use a negative number to count from '
                      'the back) or a range: start:stop:step, where the '
                      '":step" part can be left out - default values are '
                      '0:nimages:1.')
    parser.add_option('-u', '--show-unit-cell', type='int',
                      default=1, metavar='I',
                      help="0: Don't show unit cell.  1: Show unit cell.  "
                      '2: Show all of unit cell.')
    parser.add_option('-r', '--repeat',
                      default='1',
                      help='Repeat unit cell.  Use "-r 2" or "-r 2,3,1".')
    parser.add_option('-R', '--rotations', default='',
                      help='Examples: "-R -90x", "-R 90z,-30x".')
    parser.add_option('-o', '--output', metavar='FILE',
                      help='Write configurations to FILE.')
    parser.add_option('-g', '--graph',
                      # TRANSLATORS: EXPR abbreviates 'expression'
                      metavar='EXPR',
                      help='Plot x,y1,y2,... graph from configurations or '
                      'write data to sdtout in terminal mode.  Use the '
                      'symbols: i, s, d, fmax, e, ekin, A, R, E and F.  See '
                      'https://wiki.fysik.dtu.dk/ase/ase/gui.html'
                      '#plotting-data for more details.')
    parser.add_option('-t', '--terminal',
                      action='store_true',
                      default=False,
                      help='Run in terminal window - no GUI.')
    parser.add_option('--aneb',
                      action='store_true',
                      default=False,
                      help='Read ANEB data.')
    parser.add_option('--interpolate',
                      type='int', metavar='N',
                      help='Interpolate N images between 2 given images.')
    parser.add_option('-b', '--bonds',
                      action='store_true',
                      default=False,
                      help='Draw bonds between atoms.')
    parser.add_option('-s', '--scale', dest='radii_scale', metavar='FLOAT',
                      default=None, type=float,
                      help='Scale covalent radii.')
    parser.add_option('-v', '--verbose', action='store_true',
                      help='Verbose mode.')
    return parser


def main():
    parser = build_parser()
    opt, args = parser.parse_args()

    try:
        import ase
    except ImportError:
        from os.path import dirname, join, pardir
        sys.path.append(join(dirname(__file__), pardir))

    from ase.gui.images import Images
    from ase.atoms import Atoms

    def run(opt, args):
        images = Images()

        if opt.aneb:
            opt.image_number = '-1'

        if len(args) > 0:
            from ase.io import string2index
            try:
                images.read(args, string2index(opt.image_number))
            except IOError as e:
                if len(e.args) == 1:
                    parser.error(e.args[0])
                else:
                    parser.error(e.args[1] + ': ' + e.filename)
        else:
            images.initialize([Atoms()])

        if opt.interpolate:
            images.interpolate(opt.interpolate)

        if opt.aneb:
            images.aneb()

        if opt.repeat != '1':
            r = opt.repeat.split(',')
            if len(r) == 1:
                r = 3 * r
            images.repeat_images([int(c) for c in r])

        if opt.radii_scale:
            images.set_radii(opt.radii_scale)

        if opt.output is not None:
            images.write(opt.output, rotations=opt.rotations,
                         show_unit_cell=opt.show_unit_cell)
            opt.terminal = True

        if opt.terminal:
            if opt.graph is not None:
                data = images.graph(opt.graph)
                for line in data.T:
                    for x in line:
                        print(x, end=' ')
                    print()
        else:
            from ase.gui.gui import GUI
            import ase.gui.gtkexcepthook
            gui = GUI(images, opt.rotations, opt.show_unit_cell, opt.bonds)
            gui.run(opt.graph)

    try:
        run(opt, args)
    except KeyboardInterrupt:
        pass
<<<<<<< HEAD
    except Exception:
        traceback.print_exc()
        print((_("""
An exception occurred!  Please report the issue to
ase-developers@listserv.fysik.dtu.dk - thanks!  Please also report this if
it was a user error, so that a better error message can be provided
next time.""")))
=======
    except Exception as x:
        if opt.verbose:
            raise
        else:
            print('{0}: {1}'.format(x.__class__.__name__, x), file=sys.stderr)
            print(_('To get a full traceback, use: ase-gui --verbose'),
                  file=sys.stderr)
>>>>>>> 2c61df73
<|MERGE_RESOLUTION|>--- conflicted
+++ resolved
@@ -136,20 +136,10 @@
         run(opt, args)
     except KeyboardInterrupt:
         pass
-<<<<<<< HEAD
-    except Exception:
-        traceback.print_exc()
-        print((_("""
-An exception occurred!  Please report the issue to
-ase-developers@listserv.fysik.dtu.dk - thanks!  Please also report this if
-it was a user error, so that a better error message can be provided
-next time.""")))
-=======
     except Exception as x:
         if opt.verbose:
             raise
         else:
             print('{0}: {1}'.format(x.__class__.__name__, x), file=sys.stderr)
             print(_('To get a full traceback, use: ase-gui --verbose'),
-                  file=sys.stderr)
->>>>>>> 2c61df73
+                  file=sys.stderr)
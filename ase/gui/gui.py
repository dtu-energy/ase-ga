from __future__ import unicode_literals, division

import os
import pickle
import subprocess
import sys
import tempfile
import weakref
from functools import partial
from ase.gui.i18n import _
from time import time

import numpy as np

from ase import __version__, Atoms
import ase.gui.ui as ui
from ase.gui.calculator import SetCalculator
from ase.gui.crystal import SetupBulkCrystal
from ase.gui.defaults import read_defaults
from ase.gui.energyforces import EnergyForces
from ase.gui.graphene import SetupGraphene
from ase.gui.images import Images
from ase.gui.minimize import Minimize
from ase.gui.nanoparticle import SetupNanoparticle
from ase.gui.nanotube import SetupNanotube
from ase.gui.save import save_dialog
from ase.gui.settings import Settings
from ase.gui.status import Status
from ase.gui.surfaceslab import SetupSurfaceSlab
from ase.gui.view import View


class GUI(View, Status):
    def __init__(self, images=None,
                 rotations='',
                 show_unit_cell=True,
                 show_bonds=False):

        # Try to change into directory of file you are viewing
        try:
            os.chdir(os.path.split(sys.argv[1])[0])
        # This will fail sometimes (e.g. for starting a new session)
        except:
            pass

        if not images:
            images = Images()
            images.initialize([Atoms()])

        self.images = images

        self.config = read_defaults()

        menu = self.get_menu_data(show_unit_cell, show_bonds)

        self.window = ui.ASEGUIWindow(close=self.exit, menu=menu,
                                      config=self.config, scroll=self.scroll,
                                      scroll_event=self.scroll_event,
                                      press=self.press, move=self.move,
                                      release=self.release,
                                      resize=self.resize)

        View.__init__(self, rotations)
        Status.__init__(self)

        self.graphs = []  # list of matplotlib processes
        self.graph_wref = []  # list of weakrefs to Graph objects
        self.movie_window = None
        self.vulnerable_windows = []
        self.simulation = {}  # Used by modules on Calculate menu.
        self.module_state = {}  # Used by modules to store their state.
        self.moving = False
<<<<<<< HEAD
        self.prev_pos = None
        self.last_scroll_time = time()
        self.orig_size = self.window.size.copy()
=======
        self.move_atoms_mask = None
>>>>>>> 02e94cf8

    def run(self, expr=None, test=None):
        self.set_frame(len(self.images) - 1, focus=True)

        if len(self.images) > 1:
            self.movie()

        if expr is None:
            expr = self.config['gui_graphs_string']

        if expr is not None and expr != '' and len(self.images) > 1:
            self.plot_graphs(expr=expr)

        if test:
            self.window.test(test)
        else:
            self.window.run()

    def toggle_move_mode(self, key=None):
        self.moving ^= True
        if self.moving:
            self.move_atoms_mask = self.images.selected.copy()
        else:
            self.move_atoms_mask = None
        self.draw()

    def step(self, key):
        d = {'Home': -10000000,
             'Page-Up': -1,
             'Page-Down': 1,
             'End': 10000000}[key]
        i = max(0, min(len(self.images) - 1, self.frame + d))
        self.set_frame(i)
        if self.movie_window is not None:
            self.movie_window.frame_number.value = i + 1

    def _do_zoom(self, x):
        """Utility method for zooming"""
        self.scale *= x
        self.draw()

    def zoom(self, key):
        """Zoom in/out on keypress or clicking menu item"""
        x = {'+': 1.2, '-': 1 / 1.2}[key]
        self._do_zoom(x)

    def scroll_event(self, event):
        """Zoom in/out when using mouse wheel"""
        SHIFT = event.modifier == 'shift'
        x = 1.0
        if event.button == 4 or event.delta > 0:
            x = 1.0 + (1 - SHIFT) * 0.2 + SHIFT * 0.01
        elif event.button == 5 or event.delta < 0:
            x = 1.0 / (1.0 + (1 - SHIFT) * 0.2 + SHIFT * 0.01)
        self._do_zoom(x)

    def settings(self):
        return Settings(self)

    def scroll(self, event):
        CTRL = event.modifier == 'ctrl'
        # Get the scroll direction when pressing arrow keys
        dxdydz = {'up': (0, 1 - CTRL, CTRL),
                  'down': (0, -1 + CTRL, -CTRL),
                  'right': (1, 0, 0),
                  'left': (-1, 0, 0)}.get(event.key, None)

        # Get scroll direction using shift + right mouse button
        # event.type == '6' is mouse motion, see:
        # http://infohost.nmt.edu/tcc/help/pubs/tkinter/web/event-types.html
        if event.type == '6':
            cur_pos = np.array([event.x, -event.y])
            if self.prev_pos is None or time() - self.last_scroll_time > .5:
                self.prev_pos = cur_pos
                self.last_scroll_time = time()
            else:
                dxdy = cur_pos - self.prev_pos
                dxdydz = np.append(dxdy, [0])
                self.prev_pos = cur_pos
                self.last_scroll_time = time()

        if dxdydz is None:
            return

        vec = 0.1 * np.dot(self.axes, dxdydz)
        if event.modifier == 'shift':
            vec *= 0.1

        if self.moving:
            self.atoms.positions[self.move_atoms_mask[:len(self.atoms)]] += vec
            self.set_frame()
        else:
            # The displacement vector is scaled relative to the window size
            # so that the cursor follows the structure, this is not
            # given after a resize event for example
            scale = (np.prod(self.orig_size) / np.prod(self.window.size))**0.5
            print scale
            self.center -= vec * scale
            # dx * 0.1 * self.axes[:, 0] - dy * 0.1 * self.axes[:, 1])

            self.draw()

    def delete_selected_atoms(self, widget=None, data=None):
        import ase.gui.ui as ui
        nselected = sum(self.images.selected)
        if nselected and ui.ask_question('Delete atoms',
                                         'Delete selected atoms?'):
            mask = self.images.selected[:len(self.atoms)]
            del self.atoms[mask]

            # Will remove selection in other images, too
            self.images.selected[:] = False
            self.set_frame()
            self.draw()

    def execute(self):
        from ase.gui.execute import Execute
        Execute(self)

    def constraints_window(self):
        from ase.gui.constraints import Constraints
        Constraints(self)

    def select_all(self, key=None):
        self.images.selected[:] = True
        self.draw()

    def invert_selection(self, key=None):
        self.images.selected[:] = ~self.images.selected
        self.draw()

    def select_constrained_atoms(self, key=None):
        self.images.selected[:] = ~self.images.get_dynamic(self.atoms)
        self.draw()

    def select_immobile_atoms(self, key=None):
        if len(self.images) > 1:
            R0 = self.images[0].positions
            for atoms in self.images[1:]:
                R = atoms.positions
                self.images.selected[:] = ~(np.abs(R - R0) > 1.0e-10).any(1)
        self.draw()

    def movie(self):
        from ase.gui.movie import Movie
        self.movie_window = Movie(self)

    def plot_graphs(self, x=None, expr=None):
        from ase.gui.graphs import Graphs
        g = Graphs(self)
        if expr is not None:
            g.plot(expr=expr)
        self.graph_wref.append(weakref.ref(g))

    def plot_graphs_newatoms(self):
        "Notify any Graph objects that they should make new plots."
        new_wref = []
        found = 0
        for wref in self.graph_wref:
            ref = wref()
            if ref is not None:
                ref.plot()
                new_wref.append(wref)  # Preserve weakrefs that still work.
                found += 1
        self.graph_wref = new_wref
        return found

    def neb(self):
        if len(self.images) <= 1:
            return
        N = self.images.repeat.prod()
        natoms = len(self.images[0]) // N
        R = [a.positions[:natoms] for a in self.images]
        E = [self.images.get_energy(a) for a in self.images]
        F = [self.images.get_forces(a) for a in self.images]
        A = self.images[0].cell
        pbc = self.images[0].pbc
        process = subprocess.Popen([sys.executable, '-m', 'ase.neb'],
                                   stdin=subprocess.PIPE)
        pickle.dump((E, F, R, A, pbc), process.stdin, protocol=0)
        process.stdin.close()
        self.graphs.append(process)

    def bulk_modulus(self):
        process = subprocess.Popen([sys.executable, '-m', 'ase', 'eos',
                                    '--plot', '-'],
                                   stdin=subprocess.PIPE)
        v = [abs(np.linalg.det(atoms.cell)) for atoms in self.images]
        e = [self.images.get_energy(a) for a in self.images]
        pickle.dump((v, e), process.stdin, protocol=0)
        process.stdin.close()
        self.graphs.append(process)

    def open(self, button=None, filename=None):
        from ase.io.formats import all_formats, get_ioformat

        labels = [_('Automatic')]
        values = ['']

        def key(item):
            return item[1][0]

        for format, (description, code) in sorted(all_formats.items(),
                                                  key=key):
            io = get_ioformat(format)
            if io.read and description != '?':
                labels.append(_(description))
                values.append(format)

        format = [None]

        def callback(value):
            format[0] = value

        chooser = ui.LoadFileDialog(self.window.win, _('Open ...'))
        ui.Label(_('Choose parser:')).pack(chooser.top)
        formats = ui.ComboBox(labels, values, callback)
        formats.pack(chooser.top)

        filename = filename or chooser.go()
        if filename:
            self.images.read([filename], slice(None), format[0])
            self.set_frame(len(self.images) - 1, focus=True)

    def modify_atoms(self, key=None):
        from ase.gui.modify import ModifyAtoms
        ModifyAtoms(self)

    def add_atoms(self, key=None):
        from ase.gui.add import AddAtoms
        AddAtoms(self)

    def quick_info_window(self):
        from ase.gui.quickinfo import info
        ui.Window('Quick Info').add(info(self))

    def bulk_window(self):
        SetupBulkCrystal(self)

    def surface_window(self):
        SetupSurfaceSlab(self)

    def nanoparticle_window(self):
        return SetupNanoparticle(self)

    def graphene_window(self, menuitem):
        SetupGraphene(self)

    def nanotube_window(self):
        return SetupNanotube(self)

    def calculator_window(self, menuitem):
        SetCalculator(self)

    def energy_window(self, menuitem):
        EnergyForces(self)

    def energy_minimize_window(self, menuitem):
        Minimize(self)

    def new_atoms(self, atoms, init_magmom=False):
        "Set a new atoms object."
        rpt = getattr(self.images, 'repeat', None)
        self.images.repeat_images(np.ones(3, int))
        self.images.initialize([atoms], init_magmom=init_magmom)
        self.frame = 0  # Prevent crashes
        self.images.repeat_images(rpt)
        self.set_frame(frame=0, focus=True)
        self.notify_vulnerable()

    def prepare_new_atoms(self):
        "Marks that the next call to append_atoms should clear the images."
        self.images.prepare_new_atoms()

    def append_atoms(self, atoms):
        "Set a new atoms object."
        # self.notify_vulnerable()   # Do this manually after last frame.
        frame = self.images.append_atoms(atoms)
        self.set_frame(frame=frame - 1, focus=True)

    def notify_vulnerable(self):
        """Notify windows that would break when new_atoms is called.

        The notified windows may adapt to the new atoms.  If that is not
        possible, they should delete themselves.
        """
        new_vul = []  # Keep weakrefs to objects that still exist.
        for wref in self.vulnerable_windows:
            ref = wref()
            if ref is not None:
                new_vul.append(wref)
                ref.notify_atoms_changed()
        self.vulnerable_windows = new_vul

    def register_vulnerable(self, obj):
        """Register windows that are vulnerable to changing the images.

        Some windows will break if the atoms (and in particular the
        number of images) are changed.  They can register themselves
        and be closed when that happens.
        """
        self.vulnerable_windows.append(weakref.ref(obj))

    def exit(self, event=None):
        for process in self.graphs:
            process.terminate()
        self.window.close()

    def new(self, key=None):
        os.system('ase gui &')

    def save(self, key=None):
        return save_dialog(self)

    def external_viewer(self, name):
        command = {'xmakemol': 'xmakemol -f',
                   'rasmol': 'rasmol -xyz'}.get(name, name)
        fd, filename = tempfile.mkstemp('.xyz', 'ase.gui-')
        os.close(fd)
        self.images.write(filename)
        os.system('(%s %s &); (sleep 60; rm %s) &' %
                  (command, filename, filename))

    def get_menu_data(self, show_unit_cell, show_bonds):
        M = ui.MenuItem
        return [
            (_('_File'),
             [M(_('_Open'), self.open, 'Ctrl+O'),
              M(_('_New'), self.new, 'Ctrl+N'),
              M(_('_Save'), self.save, 'Ctrl+S'),
              M('---'),
              M(_('_Quit'), self.exit, 'Ctrl+Q')]),

            (_('_Edit'),
             [M(_('Select _all'), self.select_all),
              M(_('_Invert selection'), self.invert_selection),
              M(_('Select _constrained atoms'), self.select_constrained_atoms),
              M(_('Select _immobile atoms'), self.select_immobile_atoms,
                key='Ctrl+I'),
              #M('---'),
              # M(_('_Copy'), self.copy_atoms, 'Ctrl+C'),
              # M(_('_Paste'), self.paste_atoms, 'Ctrl+V'),
              M('---'),
              M(_('Hide selected atoms'), self.hide_selected),
              M(_('Show selected atoms'), self.show_selected),
              M('---'),
              M(_('_Modify'), self.modify_atoms, 'Ctrl+Y'),
              M(_('_Add atoms'), self.add_atoms, 'Ctrl+A'),
              M(_('_Delete selected atoms'), self.delete_selected_atoms,
                'Backspace'),
              M('---'),
              M(_('_First image'), self.step, 'Home'),
              M(_('_Previous image'), self.step, 'Page-Up'),
              M(_('_Next image'), self.step, 'Page-Down'),
              M(_('_Last image'), self.step, 'End')]),

            (_('_View'),
             [M(_('Show _unit cell'), self.toggle_show_unit_cell, 'Ctrl+U',
                value=show_unit_cell > 0),
              M(_('Show _axes'), self.toggle_show_axes, value=True),
              M(_('Show _bonds'), self.toggle_show_bonds, 'Ctrl+B',
                value=show_bonds),
              M(_('Show _velocities'), self.toggle_show_velocities, 'Ctrl+G',
                value=False),
              M(_('Show _forces'), self.toggle_show_forces, 'Ctrl+F',
                value=False),
              M(_('Show _Labels'), self.show_labels,
                choices=[_('_None'),
                         _('Atom _Index'),
                         _('_Magnetic Moments'),
                         _('_Element Symbol')]),
              M('---'),
              M(_('Quick Info ...'), self.quick_info_window),
              M(_('Repeat ...'), self.repeat_window, 'R'),
              M(_('Rotate ...'), self.rotate_window),
              M(_('Colors ...'), self.colors_window, 'C'),
              # TRANSLATORS: verb
              M(_('Focus'), self.focus, 'F'),
              M(_('Zoom in'), self.zoom, '+'),
              M(_('Zoom out'), self.zoom, '-'),
              M(_('Change View'),
                submenu=[
                    M(_('Reset View'), self.reset_view, '='),
                    M(_('xy-plane'), self.set_view, 'Z'),
                    M(_('yz-plane'), self.set_view, 'X'),
                    M(_('zx-plane'), self.set_view, 'Y'),
                    M(_('yx-plane'), self.set_view, 'Alt+Z'),
                    M(_('zy-plane'), self.set_view, 'Alt+X'),
                    M(_('xz-plane'), self.set_view, 'Alt+Y'),
                    M(_('a2,a3-plane'), self.set_view, '1'),
                    M(_('a3,a1-plane'), self.set_view, '2'),
                    M(_('a1,a2-plane'), self.set_view, '3'),
                    M(_('a3,a2-plane'), self.set_view, 'Alt+1'),
                    M(_('a1,a3-plane'), self.set_view, 'Alt+2'),
                    M(_('a2,a1-plane'), self.set_view, 'Alt+3')]),
              M(_('Settings ...'), self.settings),
              M('---'),
              M(_('VMD'), partial(self.external_viewer, 'vmd')),
              M(_('RasMol'), partial(self.external_viewer, 'rasmol')),
              M(_('xmakemol'), partial(self.external_viewer, 'xmakemol')),
              M(_('avogadro'), partial(self.external_viewer, 'avogadro'))]),

            (_('_Tools'),
             [M(_('Graphs ...'), self.plot_graphs),
              M(_('Movie ...'), self.movie),
              M(_('Expert mode ...'), self.execute, 'Ctrl+E', disabled=True),
              M(_('Constraints ...'), self.constraints_window),
              M(_('Render scene ...'), self.render_window),
              M(_('_Move atoms'), self.toggle_move_mode, 'Ctrl+M'),
              M(_('NE_B'), self.neb),
              M(_('B_ulk Modulus'), self.bulk_modulus)]),

            # TRANSLATORS: Set up (i.e. build) surfaces, nanoparticles, ...
            (_('_Setup'),
             [M(_('_Bulk Crystal'), self.bulk_window, disabled=True),
              M(_('_Surface slab'), self.surface_window, disabled=False),
              M(_('_Nanoparticle'),
                self.nanoparticle_window),
              M(_('Nano_tube'), self.nanotube_window),
              M(_('Graphene'), self.graphene_window, disabled=True)]),

            (_('_Calculate'),
             [M(_('Set _Calculator'), self.calculator_window, disabled=True),
              M(_('_Energy and Forces'), self.energy_window, disabled=True),
              M(_('Energy Minimization'), self.energy_minimize_window,
                disabled=True)]),

            (_('_Help'),
             [M(_('_About'), partial(ui.about, 'ASE-GUI',
                                     version=__version__,
                                     webpage='https://wiki.fysik.dtu.dk/'
                                     'ase/ase/gui/gui.html')),
              M(_('Webpage ...'), webpage)])]


def webpage():
    import webbrowser
    webbrowser.open('https://wiki.fysik.dtu.dk/ase/ase/gui/gui.html')<|MERGE_RESOLUTION|>--- conflicted
+++ resolved
@@ -70,13 +70,12 @@
         self.simulation = {}  # Used by modules on Calculate menu.
         self.module_state = {}  # Used by modules to store their state.
         self.moving = False
-<<<<<<< HEAD
+
+        self.move_atoms_mask = None
+
         self.prev_pos = None
         self.last_scroll_time = time()
         self.orig_size = self.window.size.copy()
-=======
-        self.move_atoms_mask = None
->>>>>>> 02e94cf8
 
     def run(self, expr=None, test=None):
         self.set_frame(len(self.images) - 1, focus=True)
@@ -416,7 +415,7 @@
               M(_('Select _constrained atoms'), self.select_constrained_atoms),
               M(_('Select _immobile atoms'), self.select_immobile_atoms,
                 key='Ctrl+I'),
-              #M('---'),
+              # M('---'),
               # M(_('_Copy'), self.copy_atoms, 'Ctrl+C'),
               # M(_('_Paste'), self.paste_atoms, 'Ctrl+V'),
               M('---'),

# fmt: off

import pickle
import subprocess
import sys
from functools import partial
from time import time

import numpy as np

import ase.gui.ui as ui
from ase import Atoms, __version__
from ase.gui.defaults import read_defaults
from ase.gui.i18n import _
from ase.gui.images import Images
from ase.gui.nanoparticle import SetupNanoparticle
from ase.gui.nanotube import SetupNanotube
from ase.gui.observer import Observers
from ase.gui.save import save_dialog
from ase.gui.settings import Settings
from ase.gui.status import Status
from ase.gui.surfaceslab import SetupSurfaceSlab
from ase.gui.view import View


class GUIObservers:
    def __init__(self):
        self.new_atoms = Observers()
        self.set_atoms = Observers()
        self.draw = Observers()


class GUI(View):
    ARROWKEY_SCAN = 0
    ARROWKEY_MOVE = 1
    ARROWKEY_ROTATE = 2

    def __init__(self, images=None,
                 rotations='',
                 show_bonds=False, expr=None):

        if not isinstance(images, Images):
            images = Images(images)

        self.images = images

        # Ordinary observers seem unused now, delete?
        self.observers = []
<<<<<<< HEAD
        self.redraw_listeners = []
=======
        self.obs = GUIObservers()
>>>>>>> 568b0ee7

        self.config = read_defaults()
        if show_bonds:
            self.config['show_bonds'] = True

        menu = self.get_menu_data()

        self.window = ui.ASEGUIWindow(close=self.exit, menu=menu,
                                      config=self.config, scroll=self.scroll,
                                      scroll_event=self.scroll_event,
                                      press=self.press, move=self.move,
                                      release=self.release,
                                      resize=self.resize)

        super().__init__(rotations)
        self.status = Status(self)

        self.subprocesses = []  # list of external processes
        self.movie_window = None
        self.simulation = {}  # Used by modules on Calculate menu.
        self.module_state = {}  # Used by modules to store their state.

        self.arrowkey_mode = self.ARROWKEY_SCAN
        self.move_atoms_mask = None

        self.set_frame(len(self.images) - 1, focus=True)

        # Used to move the structure with the mouse
        self.prev_pos = None
        self.last_scroll_time = time()
        self.orig_scale = self.scale

        if len(self.images) > 1:
            self.movie()

        if expr is None:
            expr = self.config['gui_graphs_string']

        if expr is not None and expr != '' and len(self.images) > 1:
            self.plot_graphs(expr=expr, ignore_if_nan=True)

    @property
    def moving(self):
        return self.arrowkey_mode != self.ARROWKEY_SCAN

    def run(self):
        self.window.run()

    def toggle_move_mode(self, key=None):
        self.toggle_arrowkey_mode(self.ARROWKEY_MOVE)

    def toggle_rotate_mode(self, key=None):
        self.toggle_arrowkey_mode(self.ARROWKEY_ROTATE)

    def toggle_arrowkey_mode(self, mode):
        # If not currently in given mode, activate it.
        # Else, deactivate it (go back to SCAN mode)
        assert mode != self.ARROWKEY_SCAN

        if self.arrowkey_mode == mode:
            self.arrowkey_mode = self.ARROWKEY_SCAN
            self.move_atoms_mask = None
        else:
            self.arrowkey_mode = mode
            self.move_atoms_mask = self.images.selected.copy()

        self.draw()

    def step(self, key):
        d = {'Home': -10000000,
             'Page-Up': -1,
             'Page-Down': 1,
             'End': 10000000}[key]
        i = max(0, min(len(self.images) - 1, self.frame + d))
        self.set_frame(i)
        if self.movie_window is not None:
            self.movie_window.frame_number.value = i

    def copy_image(self, key=None):
        self.images._images.append(self.atoms.copy())
        self.images.filenames.append(None)

        if self.movie_window is not None:
            self.movie_window.frame_number.scale.configure(to=len(self.images))
        self.step('End')

    def _do_zoom(self, x):
        """Utility method for zooming"""
        self.scale *= x
        self.draw()

    def zoom(self, key):
        """Zoom in/out on keypress or clicking menu item"""
        x = {'+': 1.2, '-': 1 / 1.2}[key]
        self._do_zoom(x)

    def scroll_event(self, event):
        """Zoom in/out when using mouse wheel"""
        SHIFT = event.modifier == 'shift'
        x = 1.0
        if event.button == 4 or event.delta > 0:
            x = 1.0 + (1 - SHIFT) * 0.2 + SHIFT * 0.01
        elif event.button == 5 or event.delta < 0:
            x = 1.0 / (1.0 + (1 - SHIFT) * 0.2 + SHIFT * 0.01)
        self._do_zoom(x)

    def settings(self):
        return Settings(self)

    def scroll(self, event):
        CTRL = event.modifier == 'ctrl'

        # Bug: Simultaneous CTRL + shift is the same as just CTRL.
        # Therefore movement in Z direction does not support the
        # shift modifier.
        dxdydz = {'up': (0, 1 - CTRL, CTRL),
                  'down': (0, -1 + CTRL, -CTRL),
                  'right': (1, 0, 0),
                  'left': (-1, 0, 0)}.get(event.key, None)

        # Get scroll direction using shift + right mouse button
        # event.type == '6' is mouse motion, see:
        # http://infohost.nmt.edu/tcc/help/pubs/tkinter/web/event-types.html
        if event.type == '6':
            cur_pos = np.array([event.x, -event.y])
            # Continue scroll if button has not been released
            if self.prev_pos is None or time() - self.last_scroll_time > .5:
                self.prev_pos = cur_pos
                self.last_scroll_time = time()
            else:
                dxdy = cur_pos - self.prev_pos
                dxdydz = np.append(dxdy, [0])
                self.prev_pos = cur_pos
                self.last_scroll_time = time()

        if dxdydz is None:
            return

        vec = 0.1 * np.dot(self.axes, dxdydz)
        if event.modifier == 'shift':
            vec *= 0.1

        if self.arrowkey_mode == self.ARROWKEY_MOVE:
            self.atoms.positions[self.move_atoms_mask[:len(self.atoms)]] += vec
            self.set_frame()
        elif self.arrowkey_mode == self.ARROWKEY_ROTATE:
            # For now we use atoms.rotate having the simplest interface.
            # (Better to use something more minimalistic, obviously.)
            mask = self.move_atoms_mask[:len(self.atoms)]
            center = self.atoms.positions[mask].mean(axis=0)
            tmp_atoms = self.atoms[mask]
            tmp_atoms.positions -= center
            tmp_atoms.rotate(50 * np.linalg.norm(vec), vec)
            self.atoms.positions[mask] = tmp_atoms.positions + center
            self.set_frame()
        else:
            # The displacement vector is scaled
            # so that the cursor follows the structure
            # Scale by a third works for some reason
            scale = self.orig_scale / (3 * self.scale)
            self.center -= vec * scale

            # dx * 0.1 * self.axes[:, 0] - dy * 0.1 * self.axes[:, 1])

            self.draw()

    def delete_selected_atoms(self, widget=None, data=None):
        import ase.gui.ui as ui
        nselected = sum(self.images.selected)
        if nselected and ui.ask_question(_('Delete atoms'),
                                         _('Delete selected atoms?')):
            self.really_delete_selected_atoms()

    def really_delete_selected_atoms(self):
        mask = self.images.selected[:len(self.atoms)]
        del self.atoms[mask]

        # Will remove selection in other images, too
        self.images.selected[:] = False
        self.set_frame()
        self.draw()

    def constraints_window(self):
        from ase.gui.constraints import Constraints
        return Constraints(self)

    def select_all(self, key=None):
        self.images.selected[:] = True
        self.draw()

    def invert_selection(self, key=None):
        self.images.selected[:] = ~self.images.selected
        self.draw()

    def select_constrained_atoms(self, key=None):
        self.images.selected[:] = ~self.images.get_dynamic(self.atoms)
        self.draw()

    def select_immobile_atoms(self, key=None):
        if len(self.images) > 1:
            R0 = self.images[0].positions
            for atoms in self.images[1:]:
                R = atoms.positions
                self.images.selected[:] = ~(np.abs(R - R0) > 1.0e-10).any(1)
        self.draw()

    def movie(self):
        from ase.gui.movie import Movie
        self.movie_window = Movie(self)

    def plot_graphs(self, key=None, expr=None, ignore_if_nan=False):
        from ase.gui.graphs import Graphs
        g = Graphs(self)
        if expr is not None:
            g.plot(expr=expr, ignore_if_nan=ignore_if_nan)

    def pipe(self, task, data):
        process = subprocess.Popen([sys.executable, '-m', 'ase.gui.pipe'],
                                   stdout=subprocess.PIPE,
                                   stdin=subprocess.PIPE)
        pickle.dump((task, data), process.stdin)
        process.stdin.close()
        # Either process writes a line, or it crashes and line becomes ''
        line = process.stdout.readline().decode('utf8').strip()

        if line != 'GUI:OK':
            if line == '':  # Subprocess probably crashed
                line = _('Failure in subprocess')
            self.bad_plot(line)
        else:
            self.subprocesses.append(process)
        return process

    def bad_plot(self, err, msg=''):
        ui.error(_('Plotting failed'), '\n'.join([str(err), msg]).strip())

    def neb(self):
        from ase.utils.forcecurve import fit_images
        try:
            forcefit = fit_images(self.images)
        except Exception as err:
            self.bad_plot(err, _('Images must have energies and forces, '
                                 'and atoms must not be stationary.'))
        else:
            self.pipe('neb', forcefit)

    def bulk_modulus(self):
        try:
            v = [abs(np.linalg.det(atoms.cell)) for atoms in self.images]
            e = [self.images.get_energy(a) for a in self.images]
            from ase.eos import EquationOfState
            eos = EquationOfState(v, e)
            plotdata = eos.getplotdata()
        except Exception as err:
            self.bad_plot(err, _('Images must have energies '
                                 'and varying cell.'))
        else:
            self.pipe('eos', plotdata)

    def reciprocal(self):
        if self.atoms.cell.rank != 3:
            self.bad_plot(_('Requires 3D cell.'))
            return None

        cell = self.atoms.cell.uncomplete(self.atoms.pbc)
        bandpath = cell.bandpath(npoints=0)
        return self.pipe('reciprocal', bandpath)

    def open(self, button=None, filename=None):
        chooser = ui.ASEFileChooser(self.window.win)

        filename = filename or chooser.go()
        format = chooser.format
        if filename:
            try:
                self.images.read([filename], slice(None), format)
            except Exception as err:
                ui.show_io_error(filename, err)
                return  # Hmm.  Is self.images in a consistent state?
            self.set_frame(len(self.images) - 1, focus=True)

    def modify_atoms(self, key=None):
        from ase.gui.modify import ModifyAtoms
        return ModifyAtoms(self)

    def add_atoms(self, key=None):
        from ase.gui.add import AddAtoms
        return AddAtoms(self)

    def cell_editor(self, key=None):
        from ase.gui.celleditor import CellEditor
        return CellEditor(self)

    def atoms_editor(self, key=None):
        from ase.gui.atomseditor import AtomsEditor
        return AtomsEditor(self)

    def quick_info_window(self, key=None):
        from ase.gui.quickinfo import info
        info_win = ui.Window(_('Quick Info'), wmtype='utility')
        info_win.add(info(self))

        # Update quickinfo window when we change frame
        def update(window):
            exists = window.exists
            if exists:
                # Only update if we exist
                window.things[0].text = info(self)
            return exists
        self.attach(update, info_win)
        return info_win

    def surface_window(self):
        return SetupSurfaceSlab(self)

    def nanoparticle_window(self):
        return SetupNanoparticle(self)

    def nanotube_window(self):
        return SetupNanotube(self)

    def new_atoms(self, atoms):
        "Set a new atoms object."
        rpt = getattr(self.images, 'repeat', None)
        self.images.repeat_images(np.ones(3, int))
        self.images.initialize([atoms])
        self.frame = 0  # Prevent crashes
        self.images.repeat_images(rpt)
        self.set_frame(frame=0, focus=True)
        self.obs.new_atoms.notify()

    def exit(self, event=None):
        for process in self.subprocesses:
            process.terminate()
        self.window.close()

    def new(self, key=None):
        subprocess.Popen([sys.executable, '-m', 'ase', 'gui'])

    def save(self, key=None):
        return save_dialog(self)

    def external_viewer(self, name):
        from ase.visualize import view
        return view(list(self.images), viewer=name)

    def selected_atoms(self):
        selection_mask = self.images.selected[:len(self.atoms)]
        return self.atoms[selection_mask]

    def wrap_atoms(self, key=None):
        """Wrap atoms around the unit cell."""
        for atoms in self.images:
            atoms.wrap()
        self.set_frame()

    @property
    def clipboard(self):
        from ase.gui.clipboard import AtomsClipboard
        return AtomsClipboard(self.window.win)

    def cut_atoms_to_clipboard(self, event=None):
        self.copy_atoms_to_clipboard(event)
        self.really_delete_selected_atoms()

    def copy_atoms_to_clipboard(self, event=None):
        atoms = self.selected_atoms()
        self.clipboard.set_atoms(atoms)

    def paste_atoms_from_clipboard(self, event=None):
        try:
            atoms = self.clipboard.get_atoms()
        except Exception as err:
            ui.error(
                'Cannot paste atoms',
                'Pasting currently works only with the ASE JSON format.\n\n'
                f'Original error:\n\n{err}')
            return

        if self.atoms == Atoms():
            self.atoms.cell = atoms.cell
            self.atoms.pbc = atoms.pbc
        self.paste_atoms_onto_existing(atoms)

    def paste_atoms_onto_existing(self, atoms):
        selection = self.selected_atoms()
        if len(selection):
            paste_center = selection.positions.sum(axis=0) / len(selection)
            # atoms.center() is a no-op in directions without a cell vector.
            # But we actually want the thing centered nevertheless!
            # Therefore we have to set the cell.
            atoms = atoms.copy()
            atoms.cell = (1, 1, 1)  # arrrgh.
            atoms.center(about=paste_center)

        self.add_atoms_and_select(atoms)
        self.move_atoms_mask = self.images.selected.copy()
        self.arrowkey_mode = self.ARROWKEY_MOVE
        self.draw()

    def redraw_callback(self):
        for listener in self.redraw_listeners:
            listener.callback_redraw()

    def add_atoms_and_select(self, new_atoms):
        atoms = self.atoms
        atoms += new_atoms

        if len(atoms) > self.images.maxnatoms:
            self.images.initialize(list(self.images),
                                   self.images.filenames)

        selected = self.images.selected
        selected[:] = False
        # 'selected' array may be longer than current atoms
        selected[len(atoms) - len(new_atoms):len(atoms)] = True

        self.set_frame()
        self.draw()

    def get_menu_data(self):
        M = ui.MenuItem
        return [
            (_('_File'),
             [M(_('_Open'), self.open, 'Ctrl+O'),
              M(_('_New'), self.new, 'Ctrl+N'),
              M(_('_Save'), self.save, 'Ctrl+S'),
              M('---'),
              M(_('_Quit'), self.exit, 'Ctrl+Q')]),

            (_('_Edit'),
             [M(_('Select _all'), self.select_all),
              M(_('_Invert selection'), self.invert_selection),
              M(_('Select _constrained atoms'), self.select_constrained_atoms),
              M(_('Select _immobile atoms'), self.select_immobile_atoms),
              # M('---'),
              M(_('_Cut'), self.cut_atoms_to_clipboard, 'Ctrl+X'),
              M(_('_Copy'), self.copy_atoms_to_clipboard, 'Ctrl+C'),
              M(_('_Paste'), self.paste_atoms_from_clipboard, 'Ctrl+V'),
              M('---'),
              M(_('Hide selected atoms'), self.hide_selected),
              M(_('Show selected atoms'), self.show_selected),
              M('---'),
              M(_('_Modify'), self.modify_atoms, 'Ctrl+Y'),
              M(_('_Add atoms'), self.add_atoms, 'Ctrl+A'),
              M(_('_Delete selected atoms'), self.delete_selected_atoms,
                'Backspace'),
              M(_('Edit _cell …'), self.cell_editor, 'Ctrl+E'),
              M(_('Edit _atoms …'), self.atoms_editor, 'Ctrl+T'),
              M('---'),
              M(_('_First image'), self.step, 'Home'),
              M(_('_Previous image'), self.step, 'Page-Up'),
              M(_('_Next image'), self.step, 'Page-Down'),
              M(_('_Last image'), self.step, 'End'),
              M(_('Append image copy'), self.copy_image)]),

            (_('_View'),
             [M(_('Show _unit cell'), self.toggle_show_unit_cell, 'Ctrl+U',
                value=self.config['show_unit_cell']),
              M(_('Show _axes'), self.toggle_show_axes,
                value=self.config['show_axes']),
              M(_('Show _bonds'), self.toggle_show_bonds, 'Ctrl+B',
                value=self.config['show_bonds']),
              M(_('Show _velocities'), self.toggle_show_velocities, 'Ctrl+G',
                value=False),
              M(_('Show _forces'), self.toggle_show_forces, 'Ctrl+F',
                value=False),
              M(_('Show _magmoms'), self.toggle_show_magmoms,
                value=False),
              M(_('Show _Labels'), self.show_labels,
                choices=[_('_None'),
                         _('Atom _Index'),
                         _('_Magnetic Moments'),  # XXX check if exist
                         _('_Element Symbol'),
                         _('_Initial Charges'),  # XXX check if exist
                         ]),
              M('---'),
              M(_('Quick Info ...'), self.quick_info_window, 'Ctrl+I'),
              M(_('Repeat ...'), self.repeat_window, 'R'),
              M(_('Rotate ...'), self.rotate_window),
              M(_('Colors ...'), self.colors_window, 'C'),
              # TRANSLATORS: verb
              M(_('Focus'), self.focus, 'F'),
              M(_('Zoom in'), self.zoom, '+'),
              M(_('Zoom out'), self.zoom, '-'),
              M(_('Change View'),
                submenu=[
                    M(_('Reset View'), self.reset_view, '='),
                    M(_('xy-plane'), self.set_view, 'Z'),
                    M(_('yz-plane'), self.set_view, 'X'),
                    M(_('zx-plane'), self.set_view, 'Y'),
                    M(_('yx-plane'), self.set_view, 'Alt+Z'),
                    M(_('zy-plane'), self.set_view, 'Alt+X'),
                    M(_('xz-plane'), self.set_view, 'Alt+Y'),
                    M(_('a2,a3-plane'), self.set_view, '1'),
                    M(_('a3,a1-plane'), self.set_view, '2'),
                    M(_('a1,a2-plane'), self.set_view, '3'),
                    M(_('a3,a2-plane'), self.set_view, 'Alt+1'),
                    M(_('a1,a3-plane'), self.set_view, 'Alt+2'),
                    M(_('a2,a1-plane'), self.set_view, 'Alt+3')]),
              M(_('Settings ...'), self.settings),
              M('---'),
              M(_('VMD'), partial(self.external_viewer, 'vmd')),
              M(_('RasMol'), partial(self.external_viewer, 'rasmol')),
              M(_('xmakemol'), partial(self.external_viewer, 'xmakemol')),
              M(_('avogadro'), partial(self.external_viewer, 'avogadro'))]),

            (_('_Tools'),
             [M(_('Graphs ...'), self.plot_graphs),
              M(_('Movie ...'), self.movie),
              M(_('Constraints ...'), self.constraints_window),
              M(_('Render scene ...'), self.render_window),
              M(_('_Move selected atoms'), self.toggle_move_mode, 'Ctrl+M'),
              M(_('_Rotate selected atoms'), self.toggle_rotate_mode,
                'Ctrl+R'),
              M(_('NE_B plot'), self.neb),
              M(_('B_ulk Modulus'), self.bulk_modulus),
              M(_('Reciprocal space ...'), self.reciprocal),
              M(_('Wrap atoms'), self.wrap_atoms, 'Ctrl+W')]),

            # TRANSLATORS: Set up (i.e. build) surfaces, nanoparticles, ...
            (_('_Setup'),
             [M(_('_Surface slab'), self.surface_window, disabled=False),
              M(_('_Nanoparticle'),
                self.nanoparticle_window),
              M(_('Nano_tube'), self.nanotube_window)]),

            # (_('_Calculate'),
            # [M(_('Set _Calculator'), self.calculator_window, disabled=True),
            #  M(_('_Energy and Forces'), self.energy_window, disabled=True),
            #  M(_('Energy Minimization'), self.energy_minimize_window,
            #    disabled=True)]),

            (_('_Help'),
             [M(_('_About'), partial(ui.about, 'ASE-GUI',
                                     version=__version__,
                                     webpage='https://wiki.fysik.dtu.dk/'
                                     'ase/ase/gui/gui.html')),
              M(_('Webpage ...'), webpage)])]

    def attach(self, function, *args, **kwargs):
        self.observers.append((function, args, kwargs))

    def call_observers(self):
        # Use function return value to determine if we keep observer
        self.observers = [(function, args, kwargs) for (function, args, kwargs)
                          in self.observers if function(*args, **kwargs)]

    def repeat_poll(self, callback, ms, ensure_update=True):
        """Invoke callback(gui=self) every ms milliseconds.

        This is useful for polling a resource for updates to load them
        into the GUI.  The GUI display will be hence be updated after
        each call; pass ensure_update=False to circumvent this.

        Polling stops if the callback function raises StopIteration.

        Example to run a movie manually, then quit::

            from ase.collections import g2
            from ase.gui.gui import GUI

            names = iter(g2.names)

            def main(gui):
                try:
                    name = next(names)
                except StopIteration:
                    gui.window.win.quit()
                else:
                    atoms = g2[name]
                    gui.images.initialize([atoms])

            gui = GUI()
            gui.repeat_poll(main, 30)
            gui.run()"""

        def callbackwrapper():
            try:
                callback(gui=self)
            except StopIteration:
                pass
            finally:
                # Reinsert self so we get called again:
                self.window.win.after(ms, callbackwrapper)

            if ensure_update:
                self.set_frame()
                self.draw()

        self.window.win.after(ms, callbackwrapper)


def webpage():
    import webbrowser
    webbrowser.open('https://wiki.fysik.dtu.dk/ase/ase/gui/gui.html')<|MERGE_RESOLUTION|>--- conflicted
+++ resolved
@@ -46,11 +46,7 @@
 
         # Ordinary observers seem unused now, delete?
         self.observers = []
-<<<<<<< HEAD
-        self.redraw_listeners = []
-=======
         self.obs = GUIObservers()
->>>>>>> 568b0ee7
 
         self.config = read_defaults()
         if show_bonds:
@@ -450,10 +446,6 @@
         self.move_atoms_mask = self.images.selected.copy()
         self.arrowkey_mode = self.ARROWKEY_MOVE
         self.draw()
-
-    def redraw_callback(self):
-        for listener in self.redraw_listeners:
-            listener.callback_redraw()
 
     def add_atoms_and_select(self, new_atoms):
         atoms = self.atoms

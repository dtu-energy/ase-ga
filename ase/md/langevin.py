"""Langevin dynamics class."""

import numpy as np

from ase.md.md import MolecularDynamics
from ase.parallel import world


class Langevin(MolecularDynamics):
    """Langevin (constant N, V, T) molecular dynamics.

    Usage: Langevin(atoms, dt, temperature, friction)

    atoms
        The list of atoms.

    dt
        The time step.

    temperature
        The desired temperature, in energy units.

    friction
        A friction coefficient, typically 1e-4 to 1e-2.

    fixcm
        If True, the position and momentum of the center of mass is
        kept unperturbed.  Default: True.

    rng
        Random number generator, by default numpy.random.  Must have a
        standard_normal method matching the signature of
        numpy.random.standard_normal.

    The temperature and friction are normally scalars, but in principle one
    quantity per atom could be specified by giving an array.

    RATTLE constraints can be used with these propagators, see:
    E. V.-Eijnden, and G. Ciccotti, Chem. Phys. Lett. 429, 310 (2006)

    The propagator is Equation 23 (Eq. 39 if RATTLE constraints are used)
    of the above reference.  That reference also contains another
    propagator in Eq. 21/34; but that propagator is not quasi-symplectic
    and gives a systematic offset in the temperature at large time steps.

    This dynamics accesses the atoms using Cartesian coordinates."""

    # Helps Asap doing the right thing.  Increment when changing stuff:
    _lgv_version = 3

<<<<<<< HEAD
    def __init__(self, atoms, timestep, temperature, friction,
                 fixcm=True, trajectory=None, logfile=None,
                 loginterval=1, communicator=world, rng=np.random):

=======
    def __init__(self, atoms, timestep, temperature, friction, fixcm=True,
                 trajectory=None, logfile=None, loginterval=1,
                 communicator=world, rng=np.random, append_trajectory=False):
>>>>>>> 165bf609
        self.temp = temperature
        self.fr = friction
        self.fixcm = fixcm  # will the center of mass be held fixed?
        self.communicator = communicator
        self.rng = rng
        MolecularDynamics.__init__(self, atoms, timestep, trajectory,
                                   logfile, loginterval,
                                   append_trajectory=append_trajectory)
        self.updatevars()

    def todict(self):
        d = MolecularDynamics.todict(self)
        d.update({'temperature': self.temp,
                  'friction': self.fr,
                  'fix-cm': self.fixcm})
        return d

    def set_temperature(self, temperature):
        self.temp = temperature
        self.updatevars()

    def set_friction(self, friction):
        self.fr = friction
        self.updatevars()

    def set_timestep(self, timestep):
        self.dt = timestep
        self.updatevars()

    def updatevars(self):
        dt = self.dt
        T = self.temp

        for con in self.atoms.constraints:
            if con.todict()['name'] == 'FixLinearTriatomic':
                if con.bondlengths is None:
                    con.initialize(self.atoms)

            # Friction on central atoms must be zero
            if np.isscalar(self.fr):
                self.fr = np.full((len(self.atoms), 3), self.fr)
            self.fr[con.centers] = 0.0

        fr = self.fr
        masses = self.masses
        sigma = np.sqrt(2 * T * fr / masses)

        self.c1 = dt / 2. - dt * dt * fr / 8.
        self.c2 = dt * fr / 2 - dt * dt * fr * fr / 8.
        self.c3 = np.sqrt(dt) * sigma / 2. - dt**1.5 * fr * sigma / 8.
        self.c5 = dt**1.5 * sigma / (2 * np.sqrt(3))
        self.c4 = fr / 2. * self.c5

        # Works in parallel Asap, #GLOBAL number of atoms:
        self.natoms = self.atoms.get_number_of_atoms()

    def step(self, f=None):
        atoms = self.atoms
        natoms = len(atoms)

        if f is None:
            f = atoms.get_forces()

        # This velocity as well as xi, eta and a few other variables are stored
        # as attributes, so Asap can do its magic when atoms migrate between
        # processors.
        self.v = atoms.get_velocities()

        self.xi = self.rng.standard_normal(size=(natoms, 3))
        self.eta = self.rng.standard_normal(size=(natoms, 3))

        for con in self.atoms.constraints:
            if con.todict()['name'] == 'FixLinearTriatomic':
                con.redistribute_forces_rand(self.xi, self.eta)

        if self.communicator is not None:
            self.communicator.broadcast(self.xi, 0)
            self.communicator.broadcast(self.eta, 0)

        # First halfstep in the velocity.
        self.v += (self.c1 * f / self.masses - self.c2 * self.v +
                   self.c3 * self.xi - self.c4 * self.eta)

        # Full step in positions
        x = atoms.get_positions()
        if self.fixcm:
            old_cm = atoms.get_center_of_mass()
        # Step: x^n -> x^(n+1) - this applies constraints if any.
        atoms.set_positions(x + self.dt * self.v + self.c5 * self.eta)
        if self.fixcm:
            new_cm = atoms.get_center_of_mass()
            d = old_cm - new_cm
            # atoms.translate(d)  # Does not respect constraints
            atoms.set_positions(atoms.get_positions() + d)

        # recalc velocities after RATTLE constraints are applied
        self.v = (self.atoms.get_positions() - x -
                  self.c5 * self.eta) / self.dt
        f = atoms.get_forces(md=True)

        # Update the velocities
        self.v += (self.c1 * f / self.masses - self.c2 * self.v +
                   self.c3 * self.xi - self.c4 * self.eta)

        if self.fixcm:  # subtract center of mass vel
            v_cm = self._get_com_velocity()
            self.v -= v_cm

        # Second part of RATTLE taken care of here
        atoms.set_momenta(self.v * self.masses)

        return f

    def _get_com_velocity(self):
        """Return the center of mass velocity.

        Internal use only.  This function can be reimplemented by Asap.
        """
        return np.dot(self.masses.flatten(), self.v) / self.masses.sum()<|MERGE_RESOLUTION|>--- conflicted
+++ resolved
@@ -48,16 +48,9 @@
     # Helps Asap doing the right thing.  Increment when changing stuff:
     _lgv_version = 3
 
-<<<<<<< HEAD
-    def __init__(self, atoms, timestep, temperature, friction,
-                 fixcm=True, trajectory=None, logfile=None,
-                 loginterval=1, communicator=world, rng=np.random):
-
-=======
     def __init__(self, atoms, timestep, temperature, friction, fixcm=True,
                  trajectory=None, logfile=None, loginterval=1,
                  communicator=world, rng=np.random, append_trajectory=False):
->>>>>>> 165bf609
         self.temp = temperature
         self.fr = friction
         self.fixcm = fixcm  # will the center of mass be held fixed?

"""
This module defines the ASE interface to SIESTA.

Written by Mads Engelund (see www.espeem.com)

Home of the SIESTA package:
http://www.uam.es/departamentos/ciencias/fismateriac/siesta

2017.04 - Pedro Brandimarte: changes for python 2-3 compatible

"""

import os
import re
import shutil
import tempfile
import warnings
from os.path import isfile, islink, join

import numpy as np

from ase.calculators.calculator import (FileIOCalculator, Parameters,
                                        ReadError, all_changes)
from ase.calculators.siesta.import_functions import (get_valence_charge,
                                                     read_rho,
                                                     read_vca_synth_block)
from ase.calculators.siesta.parameters import (PAOBasisBlock, Species,
                                               format_fdf)
from ase.data import atomic_numbers
from ase.io.siesta import read_siesta_xv
from ase.units import Bohr, Ry, eV

meV = 0.001 * eV


def parse_siesta_version(output: bytes) -> str:
    match = re.search(rb'Siesta Version\s*:\s*(\S+)', output)

    if match is None:
        raise RuntimeError('Could not get Siesta version info from output '
                           '{!r}'.format(output))

    string = match.group(1).decode('ascii')
    return string


def get_siesta_version(executable: str) -> str:
    """ Return SIESTA version number.

    Run the command, for instance 'siesta' and
    then parse the output in order find the
    version number.
    """
    # XXX We need a test of this kind of function.  But Siesta().command
    # is not enough to tell us how to run Siesta, because it could contain
    # all sorts of mpirun and other weird parts.

    temp_dirname = tempfile.mkdtemp(prefix='siesta-version-check-')
    try:
        from subprocess import PIPE, Popen
        proc = Popen([executable],
                     stdin=PIPE,
                     stdout=PIPE,
                     stderr=PIPE,
                     cwd=temp_dirname)
        output, _ = proc.communicate()
        # We are not providing any input, so Siesta will give us a failure
        # saying that it has no Chemical_species_label and exit status 1
        # (as of siesta-4.1-b4)
    finally:
        shutil.rmtree(temp_dirname)

    return parse_siesta_version(output)


def bandpath2bandpoints(path):
    lines = []
    add = lines.append

    add('BandLinesScale ReciprocalLatticeVectors\n')
    add('%block BandPoints\n')
    for kpt in path.kpts:
        add('    {:18.15f} {:18.15f} {:18.15f}\n'.format(*kpt))
    add('%endblock BandPoints')
    return ''.join(lines)


def read_bands_file(fd):
    efermi = float(next(fd))
    next(fd)  # Appears to be max/min energy.  Not important for us
    header = next(fd)  # Array shape: nbands, nspins, nkpoints
    nbands, nspins, nkpts = np.array(header.split()).astype(int)

    # three fields for kpt coords, then all the energies
    ntokens = nbands * nspins + 3

    # Read energies for each kpoint:
    data = []
    for i in range(nkpts):
        line = next(fd)
        tokens = line.split()
        while len(tokens) < ntokens:
            # Multirow table.  Keep adding lines until the table ends,
            # which should happen exactly when we have all the energies
            # for this kpoint.
            line = next(fd)
            tokens += line.split()
        assert len(tokens) == ntokens
        values = np.array(tokens).astype(float)
        data.append(values)

    data = np.array(data)
    assert len(data) == nkpts
    kpts = data[:, :3]
    energies = data[:, 3:]
    energies = energies.reshape(nkpts, nspins, nbands)
    assert energies.shape == (nkpts, nspins, nbands)
    return kpts, energies, efermi


def resolve_band_structure(path, kpts, energies, efermi):
    """Convert input BandPath along with Siesta outputs into BS object."""
    # Right now this function doesn't do much.
    #
    # Not sure how the output kpoints in the siesta.bands file are derived.
    # They appear to be related to the lattice parameter.
    #
    # We should verify that they are consistent with our input path,
    # but since their meaning is unclear, we can't quite do so.
    #
    # Also we should perhaps verify the cell.  If we had the cell, we
    # could construct the bandpath from scratch (i.e., pure outputs).
    from ase.spectrum.band_structure import BandStructure
    ksn2e = energies
    skn2e = np.swapaxes(ksn2e, 0, 1)
    bs = BandStructure(path, skn2e, reference=efermi)
    return bs


class SiestaParameters(Parameters):
    """Parameters class for the calculator.
    Documented in BaseSiesta.__init__

    """

    def __init__(
            self,
            label='siesta',
            mesh_cutoff=200 * Ry,
            energy_shift=100 * meV,
            kpts=None,
            xc='LDA',
            basis_set='DZP',
            spin='non-polarized',
            species=(),
            pseudo_qualifier=None,
            pseudo_path=None,
            symlink_pseudos=None,
            atoms=None,
            restart=None,
            fdf_arguments=None,
            atomic_coord_format='xyz',
            bandpath=None):
        kwargs = locals()
        kwargs.pop('self')
        Parameters.__init__(self, **kwargs)


class Siesta(FileIOCalculator):
    """Calculator interface to the SIESTA code.
    """
    # Siesta manual does not document many of the basis names.
    # basis_specs.f has a ton of aliases for each.
    # Let's just list one of each type then.
    #
    # Maybe we should be less picky about these keyword names.
    allowed_basis_names = ['SZ', 'SZP',
                           'DZ', 'DZP', 'DZP2',
                           'TZ', 'TZP', 'TZP2', 'TZP3']
    allowed_spins = ['non-polarized', 'collinear',
                     'non-collinear', 'spin-orbit']
    allowed_xc = {
        'LDA': ['PZ', 'CA', 'PW92'],
        'GGA': ['PW91', 'PBE', 'revPBE', 'RPBE',
                'WC', 'AM05', 'PBEsol', 'PBEJsJrLO',
                'PBEGcGxLO', 'PBEGcGxHEG', 'BLYP'],
        'VDW': ['DRSLL', 'LMKLL', 'KBM', 'C09', 'BH', 'VV']}

    name = 'siesta'
    command = 'siesta < PREFIX.fdf > PREFIX.out'
    implemented_properties = [
        'energy',
        'free_energy',
        'forces',
        'stress',
        'dipole',
        'eigenvalues',
        'density',
        'fermi_energy']

    # Dictionary of valid input vaiables.
    default_parameters = SiestaParameters()

    # XXX Not a ASE standard mechanism (yet).  We need to communicate to
    # ase.spectrum.band_structure.calculate_band_structure() that we expect
    # it to use the bandpath keyword.
    accepts_bandpath_keyword = True

    def __init__(self, command=None, **kwargs):
        """ASE interface to the SIESTA code.

        Parameters:
           - label        : The basename of all files created during
                            calculation.
           - mesh_cutoff  : Energy in eV.
                            The mesh cutoff energy for determining number of
                            grid points in the matrix-element calculation.
           - energy_shift : Energy in eV
                            The confining energy of the basis set generation.
           - kpts         : Tuple of 3 integers, the k-points in different
                            directions.
           - xc           : The exchange-correlation potential. Can be set to
                            any allowed value for either the Siesta
                            XC.funtional or XC.authors keyword. Default "LDA"
           - basis_set    : "SZ"|"SZP"|"DZ"|"DZP"|"TZP", strings which specify
                            the type of functions basis set.
           - spin         : "non-polarized"|"collinear"|
                            "non-collinear|spin-orbit".
                            The level of spin description to be used.
           - species      : None|list of Species objects. The species objects
                            can be used to to specify the basis set,
                            pseudopotential and whether the species is ghost.
                            The tag on the atoms object and the element is used
                            together to identify the species.
           - pseudo_path  : None|path. This path is where
                            pseudopotentials are taken from.
                            If None is given, then then the path given
                            in $SIESTA_PP_PATH will be used.
           - pseudo_qualifier: None|string. This string will be added to the
                            pseudopotential path that will be retrieved.
                            For hydrogen with qualifier "abc" the
                            pseudopotential "H.abc.psf" will be retrieved.
           - symlink_pseudos: None|bool
                            If true, symlink pseudopotentials
                            into the calculation directory, else copy them.
                            Defaults to true on Unix and false on Windows.
           - atoms        : The Atoms object.
           - restart      : str.  Prefix for restart file.
                            May contain a directory.
                            Default is  None, don't restart.
           - fdf_arguments: Explicitly given fdf arguments. Dictonary using
                            Siesta keywords as given in the manual. List values
                            are written as fdf blocks with each element on a
                            separate line, while tuples will write each element
                            in a single line.  ASE units are assumed in the
                            input.
           - atomic_coord_format: "xyz"|"zmatrix", strings to switch between
                            the default way of entering the system's geometry
                            (via the block AtomicCoordinatesAndAtomicSpecies)
                            and a recent method via the block Zmatrix. The
                            block Zmatrix allows to specify basic geometry
                            constrains such as realized through the ASE classes
                            FixAtom, FixedLine and FixedPlane.
        """

        # Put in the default arguments.
        parameters = self.default_parameters.__class__(**kwargs)

        # Call the base class.
        FileIOCalculator.__init__(
            self,
            command=command,
            **parameters)

        # For compatibility with old variable name:
        commandvar = self.cfg.get('SIESTA_COMMAND')
        if commandvar is not None:
            warnings.warn('Please use $ASE_SIESTA_COMMAND and not '
                          '$SIESTA_COMMAND, which will be ignored '
                          'in the future.  The new command format will not '
                          'work with the "<%s > %s" specification.  Use '
                          'instead e.g. "ASE_SIESTA_COMMAND=siesta'
                          ' < PREFIX.fdf > PREFIX.out", where PREFIX will '
                          'automatically be replaced by calculator label',
                          np.VisibleDeprecationWarning)
            runfile = self.prefix + '.fdf'
            outfile = self.prefix + '.out'
            try:
                self.command = commandvar % (runfile, outfile)
            except TypeError:
                raise ValueError(
                    "The 'SIESTA_COMMAND' environment must " +
                    "be a format string" +
                    " with two string arguments.\n" +
                    "Example : 'siesta < %s > %s'.\n" +
                    f"Got '{commandvar}'")

    def __getitem__(self, key):
        """Convenience method to retrieve a parameter as
        calculator[key] rather than calculator.parameters[key]

            Parameters:
                -key       : str, the name of the parameters to get.
        """
        return self.parameters[key]

    def species(self, atoms):
        """Find all relevant species depending on the atoms object and
        species input.

            Parameters :
                - atoms : An Atoms object.
        """
        # For each element use default species from the species input, or set
        # up a default species  from the general default parameters.
        symbols = np.array(atoms.get_chemical_symbols())
        tags = atoms.get_tags()
        species = list(self['species'])
        default_species = [
            s for s in species
            if (s['tag'] is None) and s['symbol'] in symbols]
        default_symbols = [s['symbol'] for s in default_species]
        for symbol in symbols:
            if symbol not in default_symbols:
                spec = Species(symbol=symbol,
                               basis_set=self['basis_set'],
                               tag=None)
                default_species.append(spec)
                default_symbols.append(symbol)
        assert len(default_species) == len(np.unique(symbols))

        # Set default species as the first species.
        species_numbers = np.zeros(len(atoms), int)
        i = 1
        for spec in default_species:
            mask = symbols == spec['symbol']
            species_numbers[mask] = i
            i += 1

        # Set up the non-default species.
        non_default_species = [s for s in species if s['tag'] is not None]
        for spec in non_default_species:
            mask1 = (tags == spec['tag'])
            mask2 = (symbols == spec['symbol'])
            mask = np.logical_and(mask1, mask2)
            if sum(mask) > 0:
                species_numbers[mask] = i
                i += 1
        all_species = default_species + non_default_species

        return all_species, species_numbers

    def set(self, **kwargs):
        """Set all parameters.

            Parameters:
                -kwargs  : Dictionary containing the keywords defined in
                           SiestaParameters.
        """

        # XXX Inserted these next few lines because set() would otherwise
        # discard all previously set keywords to their defaults!  --askhl
        current = self.parameters.copy()
        current.update(kwargs)
        kwargs = current

        # Find not allowed keys.
        default_keys = list(self.__class__.default_parameters)
        offending_keys = set(kwargs) - set(default_keys)
        if len(offending_keys) > 0:
            mess = "'set' does not take the keywords: %s "
            raise ValueError(mess % list(offending_keys))

        # Use the default parameters.
        parameters = self.__class__.default_parameters.copy()
        parameters.update(kwargs)
        kwargs = parameters

        # Check energy inputs.
        for arg in ['mesh_cutoff', 'energy_shift']:
            value = kwargs.get(arg)
            if value is None:
                continue
            if not (isinstance(value, (float, int)) and value > 0):
                mess = "'{}' must be a positive number(in eV), \
                    got '{}'".format(arg, value)
                raise ValueError(mess)

        # Check the basis set input.
        if 'basis_set' in kwargs:
            basis_set = kwargs['basis_set']
            allowed = self.allowed_basis_names
            if not (isinstance(basis_set, PAOBasisBlock) or
                    basis_set in allowed):
                mess = f"Basis must be either {allowed}, got {basis_set}"
                raise ValueError(mess)

        # Check the spin input.
        if 'spin' in kwargs:
            if kwargs['spin'] == 'UNPOLARIZED':
                warnings.warn("The keyword 'UNPOLARIZED' is deprecated,"
                              "and replaced by 'non-polarized'",
                              np.VisibleDeprecationWarning)
                kwargs['spin'] = 'non-polarized'

            spin = kwargs['spin']
            if spin is not None and (spin.lower() not in self.allowed_spins):
                mess = f"Spin must be {self.allowed_spins}, got '{spin}'"
                raise ValueError(mess)

        # Check the functional input.
        xc = kwargs.get('xc', 'LDA')
        if isinstance(xc, (tuple, list)) and len(xc) == 2:
            functional, authors = xc
            if functional.lower() not in [k.lower() for k in self.allowed_xc]:
                mess = f"Unrecognized functional keyword: '{functional}'"
                raise ValueError(mess)

            lsauthorslower = [a.lower() for a in self.allowed_xc[functional]]
            if authors.lower() not in lsauthorslower:
                mess = "Unrecognized authors keyword for %s: '%s'"
                raise ValueError(mess % (functional, authors))

        elif xc in self.allowed_xc:
            functional = xc
            authors = self.allowed_xc[xc][0]
        else:
            found = False
            for key, value in self.allowed_xc.items():
                if xc in value:
                    found = True
                    functional = key
                    authors = xc
                    break

            if not found:
                raise ValueError(f"Unrecognized 'xc' keyword: '{xc}'")
        kwargs['xc'] = (functional, authors)

        # Check fdf_arguments.
        if kwargs['fdf_arguments'] is None:
            kwargs['fdf_arguments'] = {}

        if not isinstance(kwargs['fdf_arguments'], dict):
            raise TypeError("fdf_arguments must be a dictionary.")

        # Call baseclass.
        FileIOCalculator.set(self, **kwargs)

    def set_fdf_arguments(self, fdf_arguments):
        """ Set the fdf_arguments after the initialization of the
            calculator.
        """
        self.validate_fdf_arguments(fdf_arguments)
        FileIOCalculator.set(self, fdf_arguments=fdf_arguments)

    def validate_fdf_arguments(self, fdf_arguments):
        """ Raises error if the fdf_argument input is not a
            dictionary of allowed keys.
        """
        # None is valid
        if fdf_arguments is None:
            return

        # Type checking.
        if not isinstance(fdf_arguments, dict):
            raise TypeError("fdf_arguments must be a dictionary.")

    def calculate(self,
                  atoms=None,
                  properties=['energy'],
                  system_changes=all_changes):
        """Capture the RuntimeError from FileIOCalculator.calculate
        and add a little debug information from the Siesta output.

        See base FileIocalculator for documentation.
        """

        FileIOCalculator.calculate(
            self,
            atoms=atoms,
            properties=properties,
            system_changes=system_changes)

        # The below snippet would run if calculate() failed but I have
        # disabled it for now since it looks to be just for debugging.
        # --askhl
        """
        # Here a test to check if the potential are in the right place!!!
        except RuntimeError as e:
            try:
                fname = os.path.join(self.directory, self.label+'.out')
                with open(fname, 'r') as fd:
                    lines = fd.readlines()
                debug_lines = 10
                print('##### %d last lines of the Siesta output' % debug_lines)
                for line in lines[-20:]:
                    print(line.strip())
                print('##### end of siesta output')
                raise e
            except:
                raise e
        """

    def write_input(self, atoms, properties=None, system_changes=None):
        """Write input (fdf)-file.
        See calculator.py for further details.

        Parameters:
            - atoms        : The Atoms object to write.
            - properties   : The properties which should be calculated.
            - system_changes : List of properties changed since last run.
        """
        # Call base calculator.
        FileIOCalculator.write_input(
            self,
            atoms=atoms,
            properties=properties,
            system_changes=system_changes)

        if system_changes is None and properties is None:
            return

        filename = self.getpath(ext='fdf')

        # On any changes, remove all analysis files.
        if system_changes is not None:
            self.remove_analysis()

        # Start writing the file.
        with open(filename, 'w') as fd:
            # Write system name and label.
            fd.write(format_fdf('SystemName', self.prefix))
            fd.write(format_fdf('SystemLabel', self.prefix))
            fd.write("\n")

            # Write explicitly given options first to
            # allow the user to override anything.
            fdf_arguments = self['fdf_arguments']
            keys = sorted(fdf_arguments.keys())
            for key in keys:
                fd.write(format_fdf(key, fdf_arguments[key]))

            # Force siesta to return error on no convergence.
            # as default consistent with ASE expectations.
            if 'SCFMustConverge' not in fdf_arguments.keys():
                fd.write(format_fdf('SCFMustConverge', True))
            fd.write("\n")

            # Write spin level.
            fd.write(format_fdf('Spin     ', self['spin']))
            # Spin backwards compatibility.
            if self['spin'] == 'collinear':
                fd.write(
                    format_fdf(
                        'SpinPolarized',
                        (True,
                         "# Backwards compatibility.")))
            elif self['spin'] == 'non-collinear':
                fd.write(
                    format_fdf(
                        'NonCollinearSpin',
                        (True,
                         "# Backwards compatibility.")))

            # Write functional.
            functional, authors = self['xc']
            fd.write(format_fdf('XC.functional', functional))
            fd.write(format_fdf('XC.authors', authors))
            fd.write("\n")

            # Write mesh cutoff and energy shift.
            fd.write(format_fdf('MeshCutoff',
                                (self['mesh_cutoff'], 'eV')))
            fd.write(format_fdf('PAO.EnergyShift',
                                (self['energy_shift'], 'eV')))
            fd.write("\n")

            # Write the minimal arg
            self._write_species(fd, atoms)
            self._write_structure(fd, atoms)

            # Use the saved density matrix if only 'cell' and 'positions'
            # have changed.
            if (system_changes is None or
                ('numbers' not in system_changes and
                 'initial_magmoms' not in system_changes and
                 'initial_charges' not in system_changes)):
                fd.write(format_fdf('DM.UseSaveDM', True))

            # Save density.
            if 'density' in properties:
                fd.write(format_fdf('SaveRho', True))

            self._write_kpts(fd)

            if self['bandpath'] is not None:
                lines = bandpath2bandpoints(self['bandpath'])
                fd.write(lines)
                fd.write('\n')

    def read(self, filename):
        """Read structural parameters from file .XV file
           Read other results from other files
           filename : siesta.XV
        """

        fname = self.getpath(filename)
        if not os.path.exists(fname):
            raise ReadError(f"The restart file '{fname}' does not exist")
        with open(fname) as fd:
            self.atoms = read_siesta_xv(fd)
        self.read_results()

    def getpath(self, fname=None, ext=None):
        """ Returns the directory/fname string """
        if fname is None:
            fname = self.prefix
        if ext is not None:
            fname = f'{fname}.{ext}'
        return os.path.join(self.directory, fname)

    def remove_analysis(self):
        """ Remove all analysis files"""
        filename = self.getpath(ext='RHO')
        if os.path.exists(filename):
            os.remove(filename)

    def _write_structure(self, fd, atoms):
        """Translate the Atoms object to fdf-format.

        Parameters:
            - f:     An open file object.
            - atoms: An atoms object.
        """
        cell = atoms.cell
        fd.write('\n')

        if cell.rank in [1, 2]:
            raise ValueError('Expected 3D unit cell or no unit cell.  You may '
                             'wish to add vacuum along some directions.')

        # Write lattice vectors
        if np.any(cell):
            fd.write(format_fdf('LatticeConstant', '1.0 Ang'))
            fd.write('%block LatticeVectors\n')
            for i in range(3):
                for j in range(3):
                    s = ('    %.15f' % cell[i, j]).rjust(16) + ' '
                    fd.write(s)
                fd.write('\n')
            fd.write('%endblock LatticeVectors\n')
            fd.write('\n')

        self._write_atomic_coordinates(fd, atoms)

        # Write magnetic moments.
        magmoms = atoms.get_initial_magnetic_moments()

        # The DM.InitSpin block must be written to initialize to
        # no spin. SIESTA default is FM initialization, if the
        # block is not written, but  we must conform to the
        # atoms object.
        if magmoms is not None:
            if len(magmoms) == 0:
                fd.write('#Empty block forces ASE initialization.\n')

            fd.write('%block DM.InitSpin\n')
            if len(magmoms) != 0 and isinstance(magmoms[0], np.ndarray):
                for n, M in enumerate(magmoms):
                    if M[0] != 0:
                        fd.write(
                            '    %d %.14f %.14f %.14f \n' %
                            (n + 1, M[0], M[1], M[2]))
            elif len(magmoms) != 0 and isinstance(magmoms[0], float):
                for n, M in enumerate(magmoms):
                    if M != 0:
                        fd.write('    %d %.14f \n' % (n + 1, M))
            fd.write('%endblock DM.InitSpin\n')
            fd.write('\n')

    def _write_atomic_coordinates(self, fd, atoms):
        """Write atomic coordinates.

        Parameters:
            - f:     An open file object.
            - atoms: An atoms object.
        """
        af = self.parameters.atomic_coord_format.lower()
        if af == 'xyz':
            self._write_atomic_coordinates_xyz(fd, atoms)
        elif af == 'zmatrix':
            self._write_atomic_coordinates_zmatrix(fd, atoms)
        else:
            raise RuntimeError(f'Unknown atomic_coord_format: {af}')

    def _write_atomic_coordinates_xyz(self, fd, atoms):
        """Write atomic coordinates.

        Parameters:
            - f:     An open file object.
            - atoms: An atoms object.
        """
        species, species_numbers = self.species(atoms)
        fd.write('\n')
        fd.write('AtomicCoordinatesFormat  Ang\n')
        fd.write('%block AtomicCoordinatesAndAtomicSpecies\n')
        for atom, number in zip(atoms, species_numbers):
            xyz = atom.position
            line = ('    %.9f' % xyz[0]).rjust(16) + ' '
            line += ('    %.9f' % xyz[1]).rjust(16) + ' '
            line += ('    %.9f' % xyz[2]).rjust(16) + ' '
            line += str(number) + '\n'
            fd.write(line)
        fd.write('%endblock AtomicCoordinatesAndAtomicSpecies\n')
        fd.write('\n')

        origin = tuple(-atoms.get_celldisp().flatten())
        if any(origin):
            fd.write('%block AtomicCoordinatesOrigin\n')
            fd.write('     %.4f  %.4f  %.4f\n' % origin)
            fd.write('%endblock AtomicCoordinatesOrigin\n')
            fd.write('\n')

    def _write_atomic_coordinates_zmatrix(self, fd, atoms):
        """Write atomic coordinates in Z-matrix format.

        Parameters:
            - f:     An open file object.
            - atoms: An atoms object.
        """
        species, species_numbers = self.species(atoms)
        fd.write('\n')
        fd.write('ZM.UnitsLength   Ang\n')
        fd.write('%block Zmatrix\n')
        fd.write('  cartesian\n')
        fstr = "{:5d}" + "{:20.10f}" * 3 + "{:3d}" * 3 + "{:7d} {:s}\n"
        a2constr = self.make_xyz_constraints(atoms)
        a2p, a2s = atoms.get_positions(), atoms.get_chemical_symbols()
        for ia, (sp, xyz, ccc, sym) in enumerate(zip(species_numbers,
                                                     a2p,
                                                     a2constr,
                                                     a2s)):
            fd.write(fstr.format(
                sp, xyz[0], xyz[1], xyz[2], ccc[0],
                ccc[1], ccc[2], ia + 1, sym))
        fd.write('%endblock Zmatrix\n')

        origin = tuple(-atoms.get_celldisp().flatten())
        if any(origin):
            fd.write('%block AtomicCoordinatesOrigin\n')
            fd.write('     %.4f  %.4f  %.4f\n' % origin)
            fd.write('%endblock AtomicCoordinatesOrigin\n')
            fd.write('\n')

    def make_xyz_constraints(self, atoms):
        """ Create coordinate-resolved list of constraints [natoms, 0:3]
        The elements of the list must be integers 0 or 1
          1 -- means that the coordinate will be updated during relaxation
          0 -- mains that the coordinate will be fixed during relaxation
        """
        import sys
        import warnings

        from ase.constraints import (FixAtoms, FixCartesian, FixedLine,
                                     FixedPlane)

        a = atoms
        a2c = np.ones((len(a), 3), dtype=int)
        for c in a.constraints:
            if isinstance(c, FixAtoms):
                a2c[c.get_indices()] = 0
            elif isinstance(c, FixedLine):
                norm_dir = c.dir / np.linalg.norm(c.dir)
                if (max(norm_dir) - 1.0) > 1e-6:
                    raise RuntimeError(
                        'norm_dir: {} -- must be one of the Cartesian axes...'
                        .format(norm_dir))
                a2c[c.get_indices()] = norm_dir.round().astype(int)
            elif isinstance(c, FixedPlane):
                norm_dir = c.dir / np.linalg.norm(c.dir)
                if (max(norm_dir) - 1.0) > 1e-6:
                    raise RuntimeError(
                        'norm_dir: {} -- must be one of the Cartesian axes...'
                        .format(norm_dir))
                a2c[c.get_indices()] = abs(1 - norm_dir.round().astype(int))
            elif isinstance(c, FixCartesian):
                a2c[c.get_indices()] = c.mask.astype(int)
            else:
                warnings.warn('Constraint {} is ignored at {}'
                              .format(str(c), sys._getframe().f_code))
        return a2c

    def _write_kpts(self, fd):
        """Write kpts.

        Parameters:
            - f : Open filename.
        """
        if self["kpts"] is None:
            return
        kpts = np.array(self['kpts'])
        fd.write('\n')
        fd.write('#KPoint grid\n')
        fd.write('%block kgrid_Monkhorst_Pack\n')

        for i in range(3):
            s = ''
            if i < len(kpts):
                number = kpts[i]
                displace = 0.0
            else:
                number = 1
                displace = 0
            for j in range(3):
                if j == i:
                    write_this = number
                else:
                    write_this = 0
                s += '     %d  ' % write_this
            s += '%1.1f\n' % displace
            fd.write(s)
        fd.write('%endblock kgrid_Monkhorst_Pack\n')
        fd.write('\n')

    def _write_species(self, fd, atoms):
        """Write input related the different species.

        Parameters:
            - f:     An open file object.
            - atoms: An atoms object.
        """
        species, species_numbers = self.species(atoms)

        if self['pseudo_path'] is not None:
            pseudo_path = self['pseudo_path']
        elif 'SIESTA_PP_PATH' in self.cfg:
            pseudo_path = self.cfg['SIESTA_PP_PATH']
        else:
            mess = "Please set the environment variable 'SIESTA_PP_PATH'"
            raise Exception(mess)

        fd.write(format_fdf('NumberOfSpecies', len(species)))
        fd.write(format_fdf('NumberOfAtoms', len(atoms)))

        pao_basis = []
        chemical_labels = []
        basis_sizes = []
        synth_blocks = []
        for species_number, spec in enumerate(species):
            species_number += 1
            symbol = spec['symbol']
            atomic_number = atomic_numbers[symbol]

            if spec['pseudopotential'] is None:
                if self.pseudo_qualifier() == '':
                    label = symbol
                    pseudopotential = label + '.psf'
                else:
                    label = '.'.join([symbol, self.pseudo_qualifier()])
                    pseudopotential = label + '.psf'
            else:
                pseudopotential = spec['pseudopotential']
                label = os.path.basename(pseudopotential)
                label = '.'.join(label.split('.')[:-1])

            if not os.path.isabs(pseudopotential):
                pseudopotential = join(pseudo_path, pseudopotential)

            if not os.path.exists(pseudopotential):
                mess = f"Pseudopotential '{pseudopotential}' not found"
                raise RuntimeError(mess)

            name = os.path.basename(pseudopotential)
            name = name.split('.')
            name.insert(-1, str(species_number))
            if spec['ghost']:
                name.insert(-1, 'ghost')
                atomic_number = -atomic_number

            name = '.'.join(name)
            pseudo_targetpath = self.getpath(name)

            if join(os.getcwd(), name) != pseudopotential:
                if islink(pseudo_targetpath) or isfile(pseudo_targetpath):
                    os.remove(pseudo_targetpath)
                symlink_pseudos = self['symlink_pseudos']

                if symlink_pseudos is None:
                    symlink_pseudos = not os.name == 'nt'

                if symlink_pseudos:
                    os.symlink(pseudopotential, pseudo_targetpath)
                else:
                    shutil.copy(pseudopotential, pseudo_targetpath)

            if spec['excess_charge'] is not None:
                atomic_number += 200
                n_atoms = sum(np.array(species_numbers) == species_number)

                paec = float(spec['excess_charge']) / n_atoms
                vc = get_valence_charge(pseudopotential)
                fraction = float(vc + paec) / vc
                pseudo_head = name[:-4]
<<<<<<< HEAD
                fractional_command = self.cfg['SIESTA_UTIL_FRACTIONAL']
                cmd = '%s %s %.7f' % (fractional_command,
                                      pseudo_head,
                                      fraction)
=======
                fractional_command = os.environ['SIESTA_UTIL_FRACTIONAL']
                cmd = '{} {} {:.7f}'.format(fractional_command,
                                            pseudo_head,
                                            fraction)
>>>>>>> 86fde4b9
                os.system(cmd)

                pseudo_head += '-Fraction-%.5f' % fraction
                synth_pseudo = pseudo_head + '.psf'
                synth_block_filename = pseudo_head + '.synth'
                os.remove(name)
                shutil.copyfile(synth_pseudo, name)
                synth_block = read_vca_synth_block(
                    synth_block_filename,
                    species_number=species_number)
                synth_blocks.append(synth_block)

            if len(synth_blocks) > 0:
                fd.write(format_fdf('SyntheticAtoms', list(synth_blocks)))

            label = '.'.join(np.array(name.split('.'))[:-1])
            string = '    %d %d %s' % (species_number, atomic_number, label)
            chemical_labels.append(string)
            if isinstance(spec['basis_set'], PAOBasisBlock):
                pao_basis.append(spec['basis_set'].script(label))
            else:
                basis_sizes.append(("    " + label, spec['basis_set']))
        fd.write(format_fdf('ChemicalSpecieslabel', chemical_labels))
        fd.write('\n')
        fd.write(format_fdf('PAO.Basis', pao_basis))
        fd.write(format_fdf('PAO.BasisSizes', basis_sizes))
        fd.write('\n')

    def pseudo_qualifier(self):
        """Get the extra string used in the middle of the pseudopotential.
        The retrieved pseudopotential for a specific element will be
        'H.xxx.psf' for the element 'H' with qualifier 'xxx'. If qualifier
        is set to None then the qualifier is set to functional name.
        """
        if self['pseudo_qualifier'] is None:
            return self['xc'][0].lower()
        else:
            return self['pseudo_qualifier']

    def read_results(self):
        """Read the results.
        """
        self.read_number_of_grid_points()
        self.read_energy()
        self.read_forces_stress()
        self.read_eigenvalues()
        self.read_kpoints()
        self.read_dipole()
        self.read_pseudo_density()
        self.read_hsx()
        self.read_dim()
        if self.results['hsx'] is not None:
            self.read_pld(self.results['hsx'].norbitals,
                          len(self.atoms))
            self.atoms.cell = self.results['pld'].cell * Bohr
        else:
            self.results['pld'] = None

        self.read_wfsx()
        self.read_ion(self.atoms)

        self.read_bands()

    def read_bands(self):
        bandpath = self['bandpath']
        if bandpath is None:
            return

        if len(bandpath.kpts) < 1:
            return

        fname = self.getpath(ext='bands')
        with open(fname) as fd:
            kpts, energies, efermi = read_bands_file(fd)
        bs = resolve_band_structure(bandpath, kpts, energies, efermi)
        self.results['bandstructure'] = bs

    def band_structure(self):
        return self.results['bandstructure']

    def read_ion(self, atoms):
        """
        Read the ion.xml file of each specie
        """
        from ase.calculators.siesta.import_ion_xml import get_ion

        species, species_numbers = self.species(atoms)

        self.results['ion'] = {}
        for species_number, spec in enumerate(species):
            species_number += 1

            symbol = spec['symbol']
            atomic_number = atomic_numbers[symbol]

            if spec['pseudopotential'] is None:
                if self.pseudo_qualifier() == '':
                    label = symbol
                else:
                    label = '.'.join([symbol, self.pseudo_qualifier()])
                pseudopotential = self.getpath(label, 'psf')
            else:
                pseudopotential = spec['pseudopotential']
                label = os.path.basename(pseudopotential)
                label = '.'.join(label.split('.')[:-1])

            name = os.path.basename(pseudopotential)
            name = name.split('.')
            name.insert(-1, str(species_number))
            if spec['ghost']:
                name.insert(-1, 'ghost')
                atomic_number = -atomic_number
            name = '.'.join(name)

            label = '.'.join(np.array(name.split('.'))[:-1])

            if label not in self.results['ion']:
                fname = self.getpath(label, 'ion.xml')
                if os.path.isfile(fname):
                    self.results['ion'][label] = get_ion(fname)

    def read_hsx(self):
        """
        Read the siesta HSX file.
        return a namedtuple with the following arguments:
        'norbitals', 'norbitals_sc', 'nspin', 'nonzero',
        'is_gamma', 'sc_orb2uc_orb', 'row2nnzero', 'sparse_ind2column',
        'H_sparse', 'S_sparse', 'aB2RaB_sparse', 'total_elec_charge', 'temp'
        """
        from ase.calculators.siesta.import_functions import readHSX

        filename = self.getpath(ext='HSX')
        if isfile(filename):
            self.results['hsx'] = readHSX(filename)
        else:
            self.results['hsx'] = None

    def read_dim(self):
        """
        Read the siesta DIM file
        Retrun a namedtuple with the following arguments:
        'natoms_sc', 'norbitals_sc', 'norbitals', 'nspin',
        'nnonzero', 'natoms_interacting'
        """
        from ase.calculators.siesta.import_functions import readDIM

        filename = self.getpath(ext='DIM')
        if isfile(filename):
            self.results['dim'] = readDIM(filename)
        else:
            self.results['dim'] = None

    def read_pld(self, norb, natms):
        """
        Read the siesta PLD file
        Return a namedtuple with the following arguments:
        'max_rcut', 'orb2ao', 'orb2uorb', 'orb2occ', 'atm2sp',
        'atm2shift', 'coord_sc', 'cell', 'nunit_cells'
        """
        from ase.calculators.siesta.import_functions import readPLD

        filename = self.getpath(ext='PLD')
        if isfile(filename):
            self.results['pld'] = readPLD(filename, norb, natms)
        else:
            self.results['pld'] = None

    def read_wfsx(self):
        """
        Read the siesta WFSX file
        Return a namedtuple with the following arguments:
        """
        from ase.calculators.siesta.import_functions import readWFSX

        fname_woext = os.path.join(self.directory, self.prefix)

        if isfile(fname_woext + '.WFSX'):
            filename = fname_woext + '.WFSX'
            self.results['wfsx'] = readWFSX(filename)
        elif isfile(fname_woext + '.fullBZ.WFSX'):
            filename = fname_woext + '.fullBZ.WFSX'
            readWFSX(filename)
            self.results['wfsx'] = readWFSX(filename)
        else:
            self.results['wfsx'] = None

    def read_pseudo_density(self):
        """Read the density if it is there."""
        filename = self.getpath(ext='RHO')
        if isfile(filename):
            self.results['density'] = read_rho(filename)

    def read_number_of_grid_points(self):
        """Read number of grid points from SIESTA's text-output file. """

        fname = self.getpath(ext='out')
        with open(fname) as fd:
            for line in fd:
                line = line.strip().lower()
                if line.startswith('initmesh: mesh ='):
                    n_points = [int(word) for word in line.split()[3:8:2]]
                    self.results['n_grid_point'] = n_points
                    break
            else:
                raise RuntimeError

    def read_energy(self):
        """Read energy from SIESTA's text-output file.
        """
        fname = self.getpath(ext='out')
        with open(fname) as fd:
            text = fd.read().lower()

        assert 'final energy' in text
        lines = iter(text.split('\n'))

        # Get the energy and free energy the last time it appears
        for line in lines:
            has_energy = line.startswith('siesta: etot    =')
            if has_energy:
                self.results['energy'] = float(line.split()[-1])
                line = next(lines)
                self.results['free_energy'] = float(line.split()[-1])

        if ('energy' not in self.results or
                'free_energy' not in self.results):
            raise RuntimeError

    def read_forces_stress(self):
        """Read the forces and stress from the FORCE_STRESS file.
        """
        fname = self.getpath('FORCE_STRESS')
        with open(fname) as fd:
            lines = fd.readlines()

        stress_lines = lines[1:4]
        stress = np.empty((3, 3))
        for i in range(3):
            line = stress_lines[i].strip().split(' ')
            line = [s for s in line if len(s) > 0]
            stress[i] = [float(s) for s in line]

        self.results['stress'] = np.array(
            [stress[0, 0], stress[1, 1], stress[2, 2],
             stress[1, 2], stress[0, 2], stress[0, 1]])

        self.results['stress'] *= Ry / Bohr**3

        start = 5
        self.results['forces'] = np.zeros((len(lines) - start, 3), float)
        for i in range(start, len(lines)):
            line = [s for s in lines[i].strip().split(' ') if len(s) > 0]
            self.results['forces'][i - start] = [float(s) for s in line[2:5]]

        self.results['forces'] *= Ry / Bohr

    def read_eigenvalues(self):
        """ A robust procedure using the suggestion by Federico Marchesin """

        file_name = self.getpath(ext='EIG')
        try:
            with open(file_name) as fd:
                self.results['fermi_energy'] = float(fd.readline())
                n, num_hamilton_dim, nkp = map(int, fd.readline().split())
                _ee = np.split(
                    np.array(fd.read().split()).astype(float), nkp)
        except OSError:
            return 1

        n_spin = 1 if num_hamilton_dim > 2 else num_hamilton_dim
        ksn2e = np.delete(_ee, 0, 1).reshape([nkp, n_spin, n])

        eig_array = np.empty((n_spin, nkp, n))
        eig_array[:] = np.inf

        for k, sn2e in enumerate(ksn2e):
            for s, n2e in enumerate(sn2e):
                eig_array[s, k, :] = n2e

        assert np.isfinite(eig_array).all()

        self.results['eigenvalues'] = eig_array
        return 0

    def read_kpoints(self):
        """ Reader of the .KP files """

        fname = self.getpath(ext='KP')
        try:
            with open(fname) as fd:
                nkp = int(next(fd))
                kpoints = np.empty((nkp, 3))
                kweights = np.empty(nkp)

                for i in range(nkp):
                    line = next(fd)
                    tokens = line.split()
                    numbers = np.array(tokens[1:]).astype(float)
                    kpoints[i] = numbers[:3]
                    kweights[i] = numbers[3]

        except (OSError):
            return 1

        self.results['kpoints'] = kpoints
        self.results['kweights'] = kweights

        return 0

    def read_dipole(self):
        """Read dipole moment. """
        dipole = np.zeros([1, 3])
        with open(self.getpath(ext='out')) as fd:
            for line in fd:
                if line.rfind('Electric dipole (Debye)') > -1:
                    dipole = np.array([float(f) for f in line.split()[5:8]])
        # debye to e*Ang
        self.results['dipole'] = dipole * 0.2081943482534

    def get_fermi_level(self):
        return self.results['fermi_energy']

    def get_k_point_weights(self):
        return self.results['kweights']

    def get_ibz_k_points(self):
        return self.results['kpoints']


class Siesta3_2(Siesta):
    def __init__(self, *args, **kwargs):
        warnings.warn(
            "The Siesta3_2 calculator class will no longer be supported. "
            "Use 'ase.calculators.siesta.Siesta in stead. "
            "If using the ASE interface with SIESTA 3.2 you must explicitly "
            "include the keywords 'SpinPolarized', 'NonCollinearSpin' and "
            "'SpinOrbit' if needed.",
            np.VisibleDeprecationWarning)
        Siesta.__init__(self, *args, **kwargs)<|MERGE_RESOLUTION|>--- conflicted
+++ resolved
@@ -902,17 +902,10 @@
                 vc = get_valence_charge(pseudopotential)
                 fraction = float(vc + paec) / vc
                 pseudo_head = name[:-4]
-<<<<<<< HEAD
                 fractional_command = self.cfg['SIESTA_UTIL_FRACTIONAL']
-                cmd = '%s %s %.7f' % (fractional_command,
-                                      pseudo_head,
-                                      fraction)
-=======
-                fractional_command = os.environ['SIESTA_UTIL_FRACTIONAL']
                 cmd = '{} {} {:.7f}'.format(fractional_command,
                                             pseudo_head,
                                             fraction)
->>>>>>> 86fde4b9
                 os.system(cmd)
 
                 pseudo_head += '-Fraction-%.5f' % fraction

--- conflicted
+++ resolved
@@ -22,15 +22,11 @@
 
     def __init__(self, restart=None,
                  ignore_bad_restart_file=FileIOCalculator._deprecated,
-<<<<<<< HEAD
                  label='dftb', atoms=None, kpts=None,
                  slako_dir=None,
                  command=None,
+                 profile=None,
                  **kwargs):
-=======
-                 label='dftb', atoms=None, kpts=None, slako_dir=None,
-                 profile=None, **kwargs):
->>>>>>> a3e4c7b3
         """
         All keywords for the dftb_in.hsd input file (see the DFTB+ manual)
         can be set by ASE. Consider the following input file block::
@@ -125,20 +121,9 @@
         self.do_forces = False
         self.outfilename = 'dftb.out'
 
-<<<<<<< HEAD
-        FileIOCalculator.__init__(self, restart, ignore_bad_restart_file,
-                                  label, atoms,
-                                  command=command,
-                                  **kwargs)
-=======
-        # Pull out the `command` as a specific kwarg
-        self.command = kwargs.get('command') or self.command
-        kwargs.pop('command', None)
-
         super().__init__(restart, ignore_bad_restart_file,
-                         label, atoms, command=self.command,
+                         label, atoms, command=command,
                          profile=profile, **kwargs)
->>>>>>> a3e4c7b3
 
         # Determine number of spin channels
         try:

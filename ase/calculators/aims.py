"""This module defines an ASE interface to FHI-aims.

Felix Hanke hanke@liverpool.ac.uk
Jonas Bjork j.bjork@liverpool.ac.uk
Simon P. Rittmeyer simon.rittmeyer@tum.de

Edits on (24.11.2021) by Thomas A. R. Purcell purcell@fhi-berlin.mpg.de
"""

import os
import re

import numpy as np

from ase.io.aims import write_aims, write_control
from ase.calculators.genericfileio import (GenericFileIOCalculator,
                                           CalculatorTemplate)


def get_aims_version(string):
    match = re.search(r"\s*FHI-aims version\s*:\s*(\S+)", string, re.M)
    return match.group(1)


class AimsProfile:
    def __init__(self, argv):
        if isinstance(argv, str):
            argv = argv.split()

        self.argv = argv

    def run(self, directory, outputname):
        from subprocess import check_call

        with open(directory / outputname, "w") as fd:
            check_call(self.argv, stdout=fd, cwd=directory,
                       env=os.environ)

    def socketio_argv_unix(self, socket):
        return list(self.argv)

    def socketio_argv_inet(self, port):
        return list(self.argv)


class AimsTemplate(CalculatorTemplate):
    def __init__(self):
        super().__init__(
            "aims",
            [
                "energy",
                "free_energy",
                "forces",
                "stress",
                "stresses",
                "dipole",
                "magmom",
            ],
        )

        self.outputname = "aims.out"

    def update_parameters(self, properties, parameters):
        """Check and update the parameters to match the desired calculation

        Parameters
        ----------
        properties: list of str
            The list of properties to calculate
        parameters: dict
            The parameters used to perform the calculation.

        Returns
        -------
        dict
            The updated parameters object
        """
        parameters = dict(parameters)
        property_flags = {
            "forces": "compute_forces",
            "stress": "compute_analytical_stress",
            "stresses": "compute_heat_flux",
        }
        # Ensure FHI-aims will calculate all desired properties
        for property in properties:
            aims_name = property_flags.get(property, None)
            if aims_name is not None:
                parameters[aims_name] = True

        if "dipole" in properties:
            if "output" in parameters and "dipole" not in parameters["output"]:
                parameters["output"] = list(parameters["output"])
                parameters["output"].append("dipole")
            elif "output" not in parameters:
                parameters["output"] = ["dipole"]

        return parameters

    def write_input(self, profile, directory, atoms, parameters, properties):
        """Write the geometry.in and control.in files for the calculation

        Parameters
        ----------
        directory : Path
            The working directory to store the input files.
        atoms : atoms.Atoms
            The atoms object to perform the calculation on.
        parameters: dict
            The parameters used to perform the calculation.
        properties: list of str
            The list of properties to calculate
        """
        parameters = self.update_parameters(properties, parameters)

        ghosts = parameters.pop("ghosts", None)
        geo_constrain = parameters.pop("geo_constrain", None)
        scaled = parameters.pop("scaled", None)
        write_velocities = parameters.pop("write_velocities", None)

        if scaled is None:
            scaled = np.all(atoms.pbc)
        if write_velocities is None:
            write_velocities = atoms.has("momenta")

        if geo_constrain is None:
            geo_constrain = scaled and "relax_geometry" in parameters

        have_lattice_vectors = atoms.pbc.any()
        have_k_grid = ("k_grid" in parameters or "kpts" in parameters
                       or "k_grid_density" in parameters)
        if have_lattice_vectors and not have_k_grid:
            raise RuntimeError("Found lattice vectors but no k-grid!")
        if not have_lattice_vectors and have_k_grid:
            raise RuntimeError("Found k-grid but no lattice vectors!")

        geometry_in = directory / "geometry.in"

        write_aims(
            geometry_in,
            atoms,
            scaled,
            geo_constrain,
            write_velocities=write_velocities,
            ghosts=ghosts,
        )

        control = directory / "control.in"
        write_control(control, atoms, parameters)

    def execute(self, directory, profile):
        profile.run(directory, self.outputname)

    def read_results(self, directory):
        from ase.io.aims import read_aims_results

        dst = directory / self.outputname
        return read_aims_results(dst, index=-1)

    def load_profile(self, cfg):
        return AimsProfile(cfg.getargv('argv'))


class Aims(GenericFileIOCalculator):
    def __init__(self, profile=None, directory='.', **kwargs):
        """Construct the FHI-aims calculator.

        The keyword arguments (kwargs) can be one of the ASE standard
        keywords: 'xc', 'kpts' and 'smearing' or any of FHI-aims'
        native keywords.


        Arguments:

        cubes: AimsCube object
            Cube file specification.

        tier: int or array of ints
            Set basis set tier for all atomic species.

        plus_u : dict
            For DFT+U. Adds a +U term to one specific shell of the species.

        kwargs : dict
            Any of the base class arguments.

        """

<<<<<<< HEAD
=======
        if profile is None:
            profile = AimsProfile(
                kwargs.pop(
                    "run_command",
                    os.getenv("ASE_AIMS_COMMAND", "aims.x")
                )
            )

>>>>>>> 8b62e919
        super().__init__(template=AimsTemplate(),
                         profile=profile,
                         parameters=kwargs,
                         directory=directory)


class AimsCube:
    "Object to ensure the output of cube files, can be attached to Aims object"

    def __init__(
        self,
        origin=(0, 0, 0),
        edges=[(0.1, 0.0, 0.0), (0.0, 0.1, 0.0), (0.0, 0.0, 0.1)],
        points=(50, 50, 50),
        plots=tuple(),
    ):
        """parameters:

        origin, edges, points:
            Same as in the FHI-aims output
        plots:
            what to print, same names as in FHI-aims"""

        self.name = "AimsCube"
        self.origin = origin
        self.edges = edges
        self.points = points
        self.plots = plots

    def ncubes(self):
        """returns the number of cube files to output """
        return len(self.plots)

    def move_to_base_name(self, basename):
        """when output tracking is on or the base namem is not standard,
        this routine will rename add the base to the cube file output for
        easier tracking"""
        for plot in self.plots:
            found = False
            cube = plot.split()
            if (
                cube[0] == "total_density"
                or cube[0] == "spin_density"
                or cube[0] == "delta_density"
            ):
                found = True
                old_name = cube[0] + ".cube"
                new_name = basename + "." + old_name
            if cube[0] == "eigenstate" or cube[0] == "eigenstate_density":
                found = True
                state = int(cube[1])
                s_state = cube[1]
                for i in [10, 100, 1000, 10000]:
                    if state < i:
                        s_state = "0" + s_state
                old_name = cube[0] + "_" + s_state + "_spin_1.cube"
                new_name = basename + "." + old_name
            if found:
                # XXX Should not use platform dependent commands!
                os.system("mv " + old_name + " " + new_name)

    def add_plot(self, name):
        """ in case you forgot one ... """
        self.plots += [name]

    def write(self, file):
        """ write the necessary output to the already opened control.in """
        file.write("output cube " + self.plots[0] + "\n")
        file.write("   cube origin ")
        for ival in self.origin:
            file.write(str(ival) + " ")
        file.write("\n")
        for i in range(3):
            file.write("   cube edge " + str(self.points[i]) + " ")
            for ival in self.edges[i]:
                file.write(str(ival) + " ")
            file.write("\n")
        if self.ncubes() > 1:
            for i in range(self.ncubes() - 1):
                file.write("output cube " + self.plots[i + 1] + "\n")<|MERGE_RESOLUTION|>--- conflicted
+++ resolved
@@ -185,17 +185,17 @@
 
         """
 
-<<<<<<< HEAD
-=======
-        if profile is None:
-            profile = AimsProfile(
-                kwargs.pop(
-                    "run_command",
-                    os.getenv("ASE_AIMS_COMMAND", "aims.x")
-                )
-            )
-
->>>>>>> 8b62e919
+        # The aims community likes to have the ASE_AIMS_COMMAND
+        # so we'll need to communicate before we can remove/change this:
+        #
+        # if profile is None:
+        #    profile = AimsProfile(
+        #        kwargs.pop(
+        #            "run_command",
+        #            os.getenv("ASE_AIMS_COMMAND", "aims.x")
+        #        )
+        #    )
+
         super().__init__(template=AimsTemplate(),
                          profile=profile,
                          parameters=kwargs,

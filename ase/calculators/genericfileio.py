from abc import ABC, abstractmethod
from os import PathLike
from pathlib import Path
from typing import Any, Iterable, Mapping

from ase.calculators.abc import GetOutputsMixin
from ase.calculators.calculator import BaseCalculator, EnvironmentError


<<<<<<< HEAD
    def __init__(self, parallel=True, parallel_info=None):
        """
        """
        self.parallel_info = parallel_info
        self.parallel = parallel
=======
class BaseProfile(ABC):
    def __init__(self, mpi_command=None, mpi_command_ncores=None, ncores=None):
        """
        Parameters
        ----------
        mpi_command : str, optional
            The command to run MPI programs. E.g. 'mpirun -np 4'.
        mpi_command_ncores : str, optional
            The command to run MPI programs, with a placeholder for the number
            of cores. E.g. 'mpirun -np {}'.
        ncores : int, optional
            The number of cores to run on. If given, this will be used to
            replace the placeholder in `mpi_command_ncores`.
        """
        self.mpi_command = mpi_command
        self.mpi_command_ncores = mpi_command_ncores
        self.ncores = ncores

    def add_mpi_command(self, argv_command):
        """
        Add the MPI command to the given command.

        Parameters
        ----------
        argv_command : list of str
            The command to run.

        Returns
        -------
        list of str
            The command to run, with the MPI command prepended.
        """
        if self.mpi_command_ncores is not None and self.ncores is not None:
            argv_command = (
                self.mpi_command_ncores.format(self.ncores).split(" ")
                + argv_command
            )
        elif self.mpi_command is not None:
            argv_command = [self.mpi_command] + argv_command
>>>>>>> 84bf77ae

    def get_command(self, inputfile) -> Iterable[str]:
        """
        Get the command to run. This should be a list of strings.

        This is main method that needs to be implemented by subclasses.
        """
        command = []
        if self.parallel:
            command.append(self.parallel_info['binary'])

            for key, value in self.parallel_info.items():
                if key == 'binary':
                    continue
                if type(value) is not bool:
                    command.append(f'{key}')
                    command.append(f'{value}')
                elif value:
                    command.append(f'{key}')

        command.extend(self.get_calculator_command(inputfile))
        return command

    @abstractmethod
    def get_calculator_command(self, inputfile):
        ...

    def run(self, directory, inputfile, outputfile):
        """
        Run the command in the given directory.

        Parameters
        ----------
        directory : pathlib.Path
            The directory to run the command in.
        inputfile : str
            The name of the input file.
        outputfile : str
            The name of the output file.
        """

        from subprocess import check_call
        import os

        argv_command = self.get_command(inputfile)
        with open(directory / outputfile, "wb") as fd:
            check_call(argv_command, cwd=directory, stdout=fd, env=os.environ)

    @abstractmethod
    def version(self):
        """
        Get the version of the code.

        Returns
        -------
        str
            The version of the code.
        """
        ...

    @classmethod
    def from_config(cls, cfg, section_name):
        """
        Create a profile from a configuration file.

        Parameters
        ----------
        cfg : ase.config.Config
            The configuration object.
        section_name : str
            The name of the section in the configuration file. E.g. the name
            of the template that this profile is for.

        Returns
        -------
        BaseProfile
            The profile object.
        """
        return cls(**cfg.parser["general"], **cfg.parser[section_name])


def read_stdout(args, createfile=None):
    """Run command in tempdir and return standard output.

    Helper function for getting version numbers of DFT codes.
    Most DFT codes don't implement a --version flag, so in order to
    determine the code version, we just run the code until it prints
    a version number."""
    import tempfile
    from subprocess import PIPE, Popen

    with tempfile.TemporaryDirectory() as directory:
        if createfile is not None:
            path = Path(directory) / createfile
            path.touch()
        proc = Popen(
            args,
            stdout=PIPE,
            stderr=PIPE,
            stdin=PIPE,
            cwd=directory,
            encoding="ascii",
        )
        stdout, _ = proc.communicate()
        # Exit code will be != 0 because there isn't an input file
    return stdout


class CalculatorTemplate(ABC):
    def __init__(self, name: str, implemented_properties: Iterable[str]):
        self.name = name
        self.implemented_properties = frozenset(implemented_properties)

    @abstractmethod
    def write_input(self, directory, atoms, parameters, properties):
        ...

    @abstractmethod
    def execute(self, directory, profile):
        ...

    @abstractmethod
    def read_results(self, directory: PathLike) -> Mapping[str, Any]:
        ...

    @abstractmethod
    def load_profile(self, cfg, parallel_info={}, parallel=True):
        ...

    def socketio_calculator(
        self,
        profile,
        parameters,
        directory,
        # We may need quite a few socket kwargs here
        # if we want to expose all the timeout etc. from
        # SocketIOCalculator.
        unixsocket=None,
        port=None,
    ):
        import os
        from subprocess import Popen

        from ase.calculators.socketio import SocketIOCalculator

        if port and unixsocket:
            raise TypeError(
                "For the socketio_calculator only a UNIX "
                "(unixsocket) or INET (port) socket can be used"
                " not both."
            )

        if not port and not unixsocket:
            raise TypeError(
                "For the socketio_calculator either a "
                "UNIX (unixsocket) or INET (port) socket "
                "must be used"
            )

        if not (
            hasattr(self, "socketio_argv")
            and hasattr(self, "socketio_parameters")
        ):
            raise TypeError(
                f"Template {self} does not implement mandatory "
                "socketio_argv() and socketio_parameters()"
            )

        # XXX need socketio ABC or something
        argv = self.socketio_argv(profile, unixsocket, port)
        parameters = {
            **self.socketio_parameters(unixsocket, port),
            **parameters,
        }

        # Not so elegant that socket args are passed to this function
        # via socketiocalculator when we could make a closure right here.
        def launch(atoms, properties, port, unixsocket):
            directory.mkdir(exist_ok=True, parents=True)

            self.write_input(
                atoms=atoms,
                parameters=parameters,
                properties=properties,
                directory=directory,
            )

            with open(directory / self.outputname, "w") as out_fd:
                return Popen(argv, stdout=out_fd, cwd=directory, env=os.environ)

        return SocketIOCalculator(
            launch_client=launch, unixsocket=unixsocket, port=port
        )


class GenericFileIOCalculator(BaseCalculator, GetOutputsMixin):
    def __init__(self, *, template, profile, directory, parameters=None, parallel_info=None, 
                parallel=True):
        self.template = template

        if profile is None:
            from ase.config import cfg

            parallel_config = dict(cfg.parser['parallel'])
            variable_whitelist = ['binary']
            for key in parallel_config:
                assert key in variable_whitelist, f"Unknown variable {key} in section [parallel]"

            parallel_info = parallel_info if parallel_info is not None else {}
            parallel_config.update(parallel_info)

            if template.name not in cfg.parser:
                raise EnvironmentError(f"No configuration of {template.name}")
            myconfig = cfg.parser[template.name]
            try:
                profile = template.load_profile(myconfig, parallel_config, parallel=parallel)
            except Exception as err:
                # configvars = dict(myconfig)
                raise EnvironmentError(
                    f"Failed to load section [{template.name}] "
                    "from configuration: {configvars}"
                ) from err

        self.profile = profile

        # Maybe we should allow directory to be a factory, so
        # calculators e.g. produce new directories on demand.
        self.directory = Path(directory)

        super().__init__(parameters)

    def set(self, *args, **kwargs):
        raise RuntimeError(
            "No setting parameters for now, please.  "
            "Just create new calculators."
        )

    def __repr__(self):
        return "{}({})".format(type(self).__name__, self.template.name)

    @property
    def implemented_properties(self):
        return self.template.implemented_properties

    @property
    def name(self):
        return self.template.name

    def write_inputfiles(self, atoms, properties):
        # SocketIOCalculators like to write inputfiles
        # without calculating.
        self.directory.mkdir(exist_ok=True, parents=True)
        self.template.write_input(
            profile=self.profile,
            atoms=atoms,
            parameters=self.parameters,
            properties=properties,
            directory=self.directory,
        )

    def calculate(self, atoms, properties, system_changes):
        self.write_inputfiles(atoms, properties)
        self.template.execute(self.directory, self.profile)
        self.results = self.template.read_results(self.directory)
        # XXX Return something useful?

    def _outputmixin_get_results(self):
        return self.results

    def socketio(self, **socketkwargs):
        return self.template.socketio_calculator(
            directory=self.directory,
            parameters=self.parameters,
            profile=self.profile,
            **socketkwargs,
        )<|MERGE_RESOLUTION|>--- conflicted
+++ resolved
@@ -7,53 +7,11 @@
 from ase.calculators.calculator import BaseCalculator, EnvironmentError
 
 
-<<<<<<< HEAD
     def __init__(self, parallel=True, parallel_info=None):
         """
         """
         self.parallel_info = parallel_info
         self.parallel = parallel
-=======
-class BaseProfile(ABC):
-    def __init__(self, mpi_command=None, mpi_command_ncores=None, ncores=None):
-        """
-        Parameters
-        ----------
-        mpi_command : str, optional
-            The command to run MPI programs. E.g. 'mpirun -np 4'.
-        mpi_command_ncores : str, optional
-            The command to run MPI programs, with a placeholder for the number
-            of cores. E.g. 'mpirun -np {}'.
-        ncores : int, optional
-            The number of cores to run on. If given, this will be used to
-            replace the placeholder in `mpi_command_ncores`.
-        """
-        self.mpi_command = mpi_command
-        self.mpi_command_ncores = mpi_command_ncores
-        self.ncores = ncores
-
-    def add_mpi_command(self, argv_command):
-        """
-        Add the MPI command to the given command.
-
-        Parameters
-        ----------
-        argv_command : list of str
-            The command to run.
-
-        Returns
-        -------
-        list of str
-            The command to run, with the MPI command prepended.
-        """
-        if self.mpi_command_ncores is not None and self.ncores is not None:
-            argv_command = (
-                self.mpi_command_ncores.format(self.ncores).split(" ")
-                + argv_command
-            )
-        elif self.mpi_command is not None:
-            argv_command = [self.mpi_command] + argv_command
->>>>>>> 84bf77ae
 
     def get_command(self, inputfile) -> Iterable[str]:
         """

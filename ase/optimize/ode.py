--- conflicted
+++ resolved
@@ -196,13 +196,9 @@
         SciPyOptimizer.__init__(self, atoms, logfile, trajectory,
                                 callback_always, alpha, master,
                                 force_consistent)
-<<<<<<< HEAD
         self._actual_atoms = atoms
-        from ase.optimize.precon.precon import make_precon  # avoid circular dep
-=======
         from ase.optimize.precon.precon import \
             make_precon  # avoid circular dep
->>>>>>> c8b12a4c
         self.precon = make_precon(precon)
         self.verbose = verbose
         self.rtol = rtol

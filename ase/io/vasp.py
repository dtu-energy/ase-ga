"""
This module contains functionality for reading and writing an ASE
Atoms object in VASP POSCAR format.

"""

import os
<<<<<<< HEAD
import ase.units
=======
from ase.utils import basestring

>>>>>>> f8bf5ade

def get_atomtypes(fname):
    """Given a file name, get the atomic symbols.

    The function can get this information from OUTCAR and POTCAR
    format files.  The files can also be compressed with gzip or
    bzip2.

    """
    atomtypes = []
    if fname.find('.gz') != -1:
        import gzip
        f = gzip.open(fname)
    elif fname.find('.bz2') != -1:
        import bz2
        f = bz2.BZ2File(fname)
    else:
        f = open(fname)
    for line in f:
        if line.find('TITEL') != -1:
            atomtypes.append(line.split()[3].split('_')[0].split('.')[0])
    return atomtypes


def atomtypes_outpot(posfname, numsyms):
    """Try to retrieve chemical symbols from OUTCAR or POTCAR

    If getting atomtypes from the first line in POSCAR/CONTCAR fails, it might
    be possible to find the data in OUTCAR or POTCAR, if these files exist.

    posfname -- The filename of the POSCAR/CONTCAR file we're trying to read

    numsyms -- The number of symbols we must find

    """
    import os.path as op
    import glob

    # First check files with exactly same name except POTCAR/OUTCAR instead
    # of POSCAR/CONTCAR.
    fnames = [posfname.replace('POSCAR', 'POTCAR').replace('CONTCAR',
                                                           'POTCAR')]
    fnames.append(posfname.replace('POSCAR', 'OUTCAR').replace('CONTCAR',
                                                               'OUTCAR'))
    # Try the same but with compressed files
    fsc = []
    for fn in fnames:
        fsc.append(fn + '.gz')
        fsc.append(fn + '.bz2')
    for f in fsc:
        fnames.append(f)
    # Finally try anything with POTCAR or OUTCAR in the name
    vaspdir = op.dirname(posfname)
    fs = glob.glob(vaspdir + '*POTCAR*')
    for f in fs:
        fnames.append(f)
    fs = glob.glob(vaspdir + '*OUTCAR*')
    for f in fs:
        fnames.append(f)

    tried = []
    files_in_dir = os.listdir('.')
    for fn in fnames:
        if fn in files_in_dir:
            tried.append(fn)
            at = get_atomtypes(fn)
            if len(at) == numsyms:
                return at

    raise IOError('Could not determine chemical symbols. Tried files ' +
                  str(tried))


def get_atomtypes_from_formula(formula):
    """Return atom types from chemical formula (optionally prepended
    with and underscore).
    """
    from ase.atoms import string2symbols
    symbols = string2symbols(formula.split('_')[0])
    atomtypes = [symbols[0]]
    for s in symbols[1:]:
        if s != atomtypes[-1]:
            atomtypes.append(s)
    return atomtypes


def read_vasp(filename='CONTCAR'):
    """Import POSCAR/CONTCAR type file.

    Reads unitcell, atom positions and constraints from the POSCAR/CONTCAR
    file and tries to read atom types from POSCAR/CONTCAR header, if this fails
    the atom types are read from OUTCAR or POTCAR file.
    """

    from ase import Atoms
    from ase.constraints import FixAtoms, FixScaled
    from ase.data import chemical_symbols
    import numpy as np

    if isinstance(filename, basestring):
        f = open(filename)
    else:  # Assume it's a file-like object
        f = filename

    # The first line is in principle a comment line, however in VASP
    # 4.x a common convention is to have it contain the atom symbols,
    # eg. "Ag Ge" in the same order as later in the file (and POTCAR
    # for the full vasp run). In the VASP 5.x format this information
    # is found on the fifth line. Thus we save the first line and use
    # it in case we later detect that we're reading a VASP 4.x format
    # file.
    line1 = f.readline()

    lattice_constant = float(f.readline().split()[0])

    # Now the lattice vectors
    a = []
    for ii in range(3):
        s = f.readline().split()
        floatvect = float(s[0]), float(s[1]), float(s[2])
        a.append(floatvect)

    basis_vectors = np.array(a) * lattice_constant

    # Number of atoms. Again this must be in the same order as
    # in the first line
    # or in the POTCAR or OUTCAR file
    atom_symbols = []
    numofatoms = f.readline().split()
    # Check whether we have a VASP 4.x or 5.x format file. If the
    # format is 5.x, use the fifth line to provide information about
    # the atomic symbols.
    vasp5 = False
    try:
        int(numofatoms[0])
    except ValueError:
        vasp5 = True
        atomtypes = numofatoms
        numofatoms = f.readline().split()

    # check for comments in numofatoms line and get rid of them if necessary
    commentcheck = np.array(['!' in s for s in numofatoms])
    if commentcheck.any():
        # only keep the elements up to the first including a '!':
        numofatoms = numofatoms[:np.arange(len(numofatoms))[commentcheck][0]]

    if not vasp5:
        atomtypes = line1.split()

        numsyms = len(numofatoms)
        if len(atomtypes) < numsyms:
            # First line in POSCAR/CONTCAR didn't contain enough symbols.

            # Sometimes the first line in POSCAR/CONTCAR is of the form
            # "CoP3_In-3.pos". Check for this case and extract atom types
            if len(atomtypes) == 1 and '_' in atomtypes[0]:
                atomtypes = get_atomtypes_from_formula(atomtypes[0])
            else:
                atomtypes = atomtypes_outpot(f.name, numsyms)
        else:
            try:
                for atype in atomtypes[:numsyms]:
                    if atype not in chemical_symbols:
                        raise KeyError
            except KeyError:
                atomtypes = atomtypes_outpot(f.name, numsyms)

    for i, num in enumerate(numofatoms):
        numofatoms[i] = int(num)
        [atom_symbols.append(atomtypes[i]) for na in range(numofatoms[i])]

    # Check if Selective dynamics is switched on
    sdyn = f.readline()
    selective_dynamics = sdyn[0].lower() == 's'

    # Check if atom coordinates are cartesian or direct
    if selective_dynamics:
        ac_type = f.readline()
    else:
        ac_type = sdyn
    cartesian = ac_type[0].lower() == 'c' or ac_type[0].lower() == 'k'
    tot_natoms = sum(numofatoms)
    atoms_pos = np.empty((tot_natoms, 3))
    if selective_dynamics:
        selective_flags = np.empty((tot_natoms, 3), dtype=bool)
    for atom in range(tot_natoms):
        ac = f.readline().split()
        atoms_pos[atom] = (float(ac[0]), float(ac[1]), float(ac[2]))
        if selective_dynamics:
            curflag = []
            for flag in ac[3:6]:
                curflag.append(flag == 'F')
            selective_flags[atom] = curflag
    # Done with all reading
    if isinstance(filename, basestring):
        f.close()
    if cartesian:
        atoms_pos *= lattice_constant
    atoms = Atoms(symbols=atom_symbols, cell=basis_vectors, pbc=True)
    if cartesian:
        atoms.set_positions(atoms_pos)
    else:
        atoms.set_scaled_positions(atoms_pos)
    if selective_dynamics:
        constraints = []
        indices = []
        for ind, sflags in enumerate(selective_flags):
            if sflags.any() and not sflags.all():
                constraints.append(FixScaled(atoms.get_cell(), ind, sflags))
            elif sflags.all():
                indices.append(ind)
        if indices:
            constraints.append(FixAtoms(indices))
        if constraints:
            atoms.set_constraint(constraints)
    return atoms


def read_vasp_out(filename='OUTCAR', index=-1, force_consistent=False):
    """Import OUTCAR type file.

    Reads unitcell, atom positions, energies, and forces from the OUTCAR file
    and attempts to read constraints (if any) from CONTCAR/POSCAR, if present.
    """
    import numpy as np
    from ase.calculators.singlepoint import SinglePointCalculator
    from ase import Atoms, Atom

    try:  # try to read constraints, first from CONTCAR, then from POSCAR
        constr = read_vasp('CONTCAR').constraints
    except Exception:
        try:
            constr = read_vasp('POSCAR').constraints
        except Exception:
            constr = None

    if isinstance(filename, basestring):
        f = open(filename)
    else:  # Assume it's a file-like object
        f = filename
    data = f.readlines()
    natoms = 0
    images = []
    atoms = Atoms(pbc=True, constraint=constr)
    energy = 0
    species = []
    species_num = []
    stress = None
    symbols = []
    ecount = 0
    poscount = 0
    magnetization = []

    for n, line in enumerate(data):
        if 'POTCAR:' in line:
            temp = line.split()[2]
            for c in ['.', '_', '1']:
                if c in temp:
                    temp = temp[0:temp.find(c)]
            species += [temp]
        if 'ions per type' in line:
            species = species[:len(species) // 2]
            temp = line.split()
            ntypes = min(len(temp)-4, len(species))
            for ispecies in range(ntypes):
                species_num += [int(temp[ispecies + 4])]
                natoms += species_num[-1]
                for iatom in range(species_num[-1]):
                    symbols += [species[ispecies]]
        if 'direct lattice vectors' in line:
            cell = []
            for i in range(3):
                temp = data[n + 1 + i].split()
                cell += [[float(temp[0]), float(temp[1]), float(temp[2])]]
            atoms.set_cell(cell)
        if 'FREE ENERGIE OF THE ION-ELECTRON SYSTEM' in line:
            # choose between energy wigh smearing extrapolated to zero
            # or free energy (latter is consistent with forces)
            energy_zero = float(data[n + 4].split()[6])
            energy_free = float(data[n + 2].split()[4])
            energy = energy_zero
            if force_consistent:
                energy = energy_free
            if ecount < poscount:
                # reset energy for LAST set of atoms, not current one -
                # VASP 5.11? and up
                images[-1].calc.results['energy'] = energy
                images[-1].calc.set(energy=energy)
            ecount += 1
        if 'magnetization (x)' in line:
            magnetization = []
            for i in range(natoms):
                magnetization += [float(data[n + 4 + i].split()[4])]
        if 'in kB ' in line:
            stress = -np.array([float(a) for a in line.split()[2:]])
            stress = stress[[0, 1, 2, 4, 5, 3]] * 1e-1 * ase.units.GPa
        if 'POSITION          ' in line:
            forces = []
            positions = []
            for iatom in range(natoms):
                temp = data[n + 2 + iatom].split()
                atoms += Atom(symbols[iatom],
                              [float(temp[0]), float(temp[1]), float(temp[2])])
                forces += [[float(temp[3]), float(temp[4]), float(temp[5])]]
                positions += [[float(temp[0]), float(temp[1]), float(temp[2])]]
                atoms.set_calculator(SinglePointCalculator(atoms,
                                                           energy=energy,
                                                           forces=forces,
                                                           stress=stress))
            images += [atoms]
            if len(magnetization) > 0:
                images[-1].calc.magmoms = np.array(magnetization, float)
            atoms = Atoms(pbc=True, constraint=constr)
            poscount += 1

    # return requested images, code borrowed from ase/io/trajectory.py
    if isinstance(index, int):
        return images[index]
    else:
        step = index.step or 1
        if step > 0:
            start = index.start or 0
            if start < 0:
                start += len(images)
            stop = index.stop or len(images)
            if stop < 0:
                stop += len(images)
        else:
            if index.start is None:
                start = len(images) - 1
            else:
                start = index.start
                if start < 0:
                    start += len(images)
            if index.stop is None:
                stop = -1
            else:
                stop = index.stop
                if stop < 0:
                    stop += len(images)
        return [images[i] for i in range(start, stop, step)]


def read_vasp_xdatcar(filename, index=-1):
    """Import XDATCAR file

       Reads all positions from the XDATCAR and returns a list of
       Atoms objects.  Useful for viewing optimizations runs
       from VASP5.x

       Constraints ARE NOT stored in the XDATCAR, and as such, Atoms
       objects retrieved from the XDATCAR will not have constraints set.
    """

    import numpy as np
    from ase import Atoms

    images = list()

    cell = np.eye(3)
    atomic_formula = str()

    with open(filename, 'r') as xdatcar:

        while True:
            comment_line = xdatcar.readline()
            if "Direct configuration=" not in comment_line:
                try:
                    lattice_constant = float(xdatcar.readline())
                except:
                    break

                xx = [float(x) for x in xdatcar.readline().split()]
                yy = [float(y) for y in xdatcar.readline().split()]
                zz = [float(z) for z in xdatcar.readline().split()]
                cell = np.array([xx, yy, zz]) * lattice_constant

                symbols = xdatcar.readline().split()
                numbers = [int(n) for n in xdatcar.readline().split()]
                total = sum(numbers)

                atomic_formula = str()
                for n, sym in enumerate(symbols):
                    atomic_formula += '%s%s' % (sym, numbers[n])

                xdatcar.readline()

            coords = [np.array(xdatcar.readline().split(), np.float)
                      for ii in range(total)]

            image = Atoms(atomic_formula, cell=cell, pbc=True)
            image.set_scaled_positions(np.array(coords))
            images.append(image)

    if not index:
        return images
    else:
        return images[index]


def __get_xml_parameter(par):
    """An auxillary function that enables convenient extraction of
    parameter values from a vasprun.xml file with proper type
    handling.

    """

    def to_bool(b):
        if b == 'T':
            return True
        else:
            return False

    to_type = {'int': int,
               'logical': to_bool,
               'string': str,
               'float': float}

    text = par.text
    if text is None:
        text = ''

    # Float parameters do not have a 'type' attrib
    var_type = to_type[par.attrib.get('type', 'float')]

    if par.tag == 'v':
        return map(var_type, text.split())
    else:
        return var_type(text.strip())


def read_vasp_xml(filename='vasprun.xml', index=-1):
    """Parse vasprun.xml file.

    Reads unit cell, atom positions, energies, forces, and constraints
    from vasprun.xml file
    """

    import numpy as np
    import xml.etree.ElementTree as ET
    from ase import Atoms
    from ase.constraints import FixAtoms, FixScaled
    from ase.calculators.singlepoint import (SinglePointDFTCalculator,
                                             SinglePointKPoint)
    from ase.units import GPa
    from collections import OrderedDict

    tree = ET.iterparse(filename, events=['start', 'end'])

    atoms_init = None
    calculation = []
    ibz_kpts = None
    parameters = OrderedDict()

    try:
        for event, elem in tree:

            if event == 'end':
                if elem.tag == 'kpoints':
                    for subelem in elem.iter(tag='generation'):
                        kpts_params = OrderedDict()
                        parameters['kpoints_generation'] = kpts_params
                        for par in subelem.iter():
                            if par.tag in ['v', 'i']:
                                parname = par.attrib['name'].lower()
                                kpts_params[parname] = __get_xml_parameter(par)

                    kpts = elem.findall("varray[@name='kpointlist']/v")
                    ibz_kpts = np.zeros((len(kpts), 3))

                    for i, kpt in enumerate(kpts):
                        ibz_kpts[i] = [float(val) for val in kpt.text.split()]

                elif elem.tag == 'parameters':
                    for par in elem.iter():
                        if par.tag in ['v', 'i']:
                            parname = par.attrib['name'].lower()
                            parameters[parname] = __get_xml_parameter(par)

                elif elem.tag == 'atominfo':
                    species = []

                    for entry in elem.find("array[@name='atoms']/set"):
                        species.append(entry[0].text.strip())

                    natoms = len(species)

                elif (elem.tag == 'structure' and
                      elem.attrib.get('name') == 'initialpos'):
                    cell_init = np.zeros((3, 3), dtype=float)

                    for i, v in enumerate(elem.find(
                            "crystal/varray[@name='basis']")):
                        cell_init[i] = np.array([
                            float(val) for val in v.text.split()])

                    scpos_init = np.zeros((natoms, 3), dtype=float)

                    for i, v in enumerate(elem.find(
                            "varray[@name='positions']")):
                        scpos_init[i] = np.array([
                            float(val) for val in v.text.split()])

                    constraints = []
                    fixed_indices = []

                    for i, entry in enumerate(elem.findall(
                            "varray[@name='selective']/v")):
                        flags = (np.array(entry.text.split() ==
                                          np.array(['F', 'F', 'F'])))
                        if flags.all():
                            fixed_indices.append(i)
                        elif flags.any():
                            constraints.append(FixScaled(cell_init, i, flags))

                    if fixed_indices:
                        constraints.append(FixAtoms(fixed_indices))

                    atoms_init = Atoms(species,
                                       cell=cell_init,
                                       scaled_positions=scpos_init,
                                       constraint=constraints,
                                       pbc=True)

            elif event == 'start' and elem.tag == 'calculation':
                calculation.append(elem)

    except ET.ParseError as parse_error:
        if atoms_init is None:
            raise parse_error
        if calculation[-1].find('energy') is None:
            calculation = calculation[:-1]
        if not calculation:
            yield atoms_init

    if calculation:
        if isinstance(index, int):
            steps = [calculation[index]]
        else:
            steps = calculation[index]
    else:
        steps = []

    for step in steps:
        # Workaround for VASP bug, e_0_energy contains the wrong value
        # in calculation/energy, but calculation/scstep/energy does not
        # include classical VDW corrections. So, first calculate
        # e_0_energy - e_fr_energy from calculation/scstep/energy, then
        # apply that correction to e_fr_energy from calculation/energy.
        lastscf = step.findall('scstep/energy')[-1]

        de = (float(lastscf.find('i[@name="e_0_energy"]').text) -
              float(lastscf.find('i[@name="e_fr_energy"]').text))

        free_energy = float(step.find('energy/i[@name="e_fr_energy"]').text)
        energy = free_energy + de

        cell = np.zeros((3, 3), dtype=float)
        for i, vector in enumerate(step.find(
                'structure/crystal/varray[@name="basis"]')):
            cell[i] = np.array([float(val) for val in vector.text.split()])

        scpos = np.zeros((natoms, 3), dtype=float)
        for i, vector in enumerate(step.find(
                'structure/varray[@name="positions"]')):
            scpos[i] = np.array([float(val) for val in vector.text.split()])

        forces = None
        fblocks = step.find('varray[@name="forces"]')
        if fblocks is not None:
            forces = np.zeros((natoms, 3), dtype=float)
            for i, vector in enumerate(fblocks):
                forces[i] = np.array([float(val)
                                      for val in vector.text.split()])

        stress = None
        sblocks = step.find('varray[@name="stress"]')
        if sblocks is not None:
            stress = np.zeros((3, 3), dtype=float)
            for i, vector in enumerate(sblocks):
                stress[i] = np.array([float(val)
                                      for val in vector.text.split()])
            stress *= -0.1 * GPa
            stress = stress.reshape(9)[[0, 4, 8, 5, 2, 1]]

        efermi = step.find('dos/i[@name="efermi"]')
        if efermi is not None:
            efermi = float(efermi.text)

        kpoints = []
        for ikpt in range(1, len(ibz_kpts) + 1):
            kblocks = step.findall(
                'eigenvalues/array/set/set/set[@comment="kpoint %d"]' % ikpt)
            if kblocks is not None:
                for i, kpoint in enumerate(kblocks):
                    eigenvals = kpoint.findall('r')
                    eps_n = np.zeros(len(eigenvals))
                    f_n = np.zeros(len(eigenvals))
                    for j, val in enumerate(eigenvals):
                        val = val.text.split()
                        eps_n[j] = float(val[0])
                        f_n[j] = float(val[1])
                    if len(kblocks) == 1:
                        f_n *= 2
                    kpoints.append(SinglePointKPoint(1, 0, ikpt, eps_n, f_n))
        if len(kpoints) == 0:
            kpoints = None

        if ibz_kpts is not None:
            bz_kpts = np.dot(ibz_kpts, cell)

        atoms = atoms_init.copy()
        atoms.set_cell(cell)
        atoms.set_scaled_positions(scpos)
        atoms.set_calculator(
            SinglePointDFTCalculator(atoms, energy=energy, forces=forces,
                                     stress=stress, free_energy=free_energy,
                                     bz_kpts=bz_kpts, ibz_kpts=ibz_kpts,
                                     eFermi=efermi))
        atoms.calc.name = 'vasp'
        atoms.calc.kpts = kpoints
        atoms.calc.parameters = parameters
        yield atoms


def write_vasp(filename, atoms, label='', direct=False, sort=None,
               symbol_count=None, long_format=True, vasp5=False):
    """Method to write VASP position (POSCAR/CONTCAR) files.

    Writes label, scalefactor, unitcell, # of various kinds of atoms,
    positions in cartesian or scaled coordinates (Direct), and constraints
    to file. Cartesian coordiantes is default and default label is the
    atomic species, e.g. 'C N H Cu'.
    """

    import numpy as np
    from ase.constraints import FixAtoms, FixScaled, FixedPlane, FixedLine

    if isinstance(filename, basestring):
        f = open(filename, 'w')
    else:  # Assume it's a 'file-like object'
        f = filename

    if isinstance(atoms, (list, tuple)):
        if len(atoms) > 1:
            raise RuntimeError('Don\'t know how to save more than ' +
                               'one image to VASP input')
        else:
            atoms = atoms[0]

    # Write atom positions in scaled or cartesian coordinates
    if direct:
        coord = atoms.get_scaled_positions()
    else:
        coord = atoms.get_positions()

    if atoms.constraints:
        sflags = np.zeros((len(atoms), 3), dtype=bool)
        for constr in atoms.constraints:
            if isinstance(constr, FixScaled):
                sflags[constr.a] = constr.mask
            elif isinstance(constr, FixAtoms):
                sflags[constr.index] = [True, True, True]
            elif isinstance(constr, FixedPlane):
                mask = np.all(np.abs(np.cross(constr.dir, atoms.cell)) < 1e-5,
                              axis=1)
                if sum(mask) != 1:
                    raise RuntimeError(
                        'VASP requires that the direction of FixedPlane '
                        'constraints is parallel with one of the cell axis')
                sflags[constr.a] = mask
            elif isinstance(constr, FixedLine):
                mask = np.all(np.abs(np.cross(constr.dir, atoms.cell)) < 1e-5,
                              axis=1)
                if sum(mask) != 1:
                    raise RuntimeError(
                        'VASP requires that the direction of FixedLine '
                        'constraints is parallel with one of the cell axis')
                sflags[constr.a] = ~mask

    if sort:
        ind = np.argsort(atoms.get_chemical_symbols())
        symbols = np.array(atoms.get_chemical_symbols())[ind]
        coord = coord[ind]
        if atoms.constraints:
            sflags = sflags[ind]
    else:
        symbols = atoms.get_chemical_symbols()

    # Create a list sc of (symbol, count) pairs
    if symbol_count:
        sc = symbol_count
    else:
        sc = []
        psym = symbols[0]
        count = 0
        for sym in symbols:
            if sym != psym:
                sc.append((psym, count))
                psym = sym
                count = 1
            else:
                count += 1
        sc.append((psym, count))

    # Create the label
    if label == '':
        for sym, c in sc:
            label += '%2s ' % sym
    f.write(label + '\n')

    # Write unitcell in real coordinates and adapt to VASP convention
    # for unit cell
    # ase Atoms doesn't store the lattice constant separately, so always
    # write 1.0.
    f.write('%19.16f\n' % 1.0)
    if long_format:
        latt_form = ' %21.16f'
    else:
        latt_form = ' %11.6f'
    for vec in atoms.get_cell():
        f.write(' ')
        for el in vec:
            f.write(latt_form % el)
        f.write('\n')

    # If we're writing a VASP 5.x format POSCAR file, write out the
    # atomic symbols
    if vasp5:
        for sym, c in sc:
            f.write(' %3s' % sym)
        f.write('\n')

    # Numbers of each atom
    for sym, count in sc:
        f.write(' %3i' % count)
    f.write('\n')

    if atoms.constraints:
        f.write('Selective dynamics\n')

    if direct:
        f.write('Direct\n')
    else:
        f.write('Cartesian\n')

    if long_format:
        cform = ' %19.16f'
    else:
        cform = ' %9.6f'
    for iatom, atom in enumerate(coord):
        for dcoord in atom:
            f.write(cform % dcoord)
        if atoms.constraints:
            for flag in sflags[iatom]:
                if flag:
                    s = 'F'
                else:
                    s = 'T'
                f.write('%4s' % s)
        f.write('\n')

    if isinstance(filename, basestring):
        f.close()<|MERGE_RESOLUTION|>--- conflicted
+++ resolved
@@ -5,12 +5,9 @@
 """
 
 import os
-<<<<<<< HEAD
 import ase.units
-=======
 from ase.utils import basestring
 
->>>>>>> f8bf5ade
 
 def get_atomtypes(fname):
     """Given a file name, get the atomic symbols.

#!/usr/bin/env python3

# Copyright (C) 2007-2017  CAMd
# Please see the accompanying LICENSE file for further information.

from __future__ import print_function
import os
import re
import sys
from setuptools import setup, find_packages
from distutils.command.build_py import build_py as _build_py
from glob import glob
from os.path import join


if sys.version_info < (3, 5, 0, 'final', 0):
    raise SystemExit('Python 3.5 or later is required!')


with open('README.rst') as fd:
    long_description = fd.read()

# Get the current version number:
with open('ase/__init__.py') as fd:
    version = re.search("__version__ = '(.*)'", fd.read()).group(1)


package_data = {'ase': ['spacegroup/spacegroup.dat',
                        'collections/*.json',
                        'db/templates/*',
<<<<<<< HEAD
                        'db/static/*'],
                'ase.test': ['datafiles/*']}
=======
                        'db/static/*',
                        'test/pytest.ini']}
>>>>>>> f179b989


class build_py(_build_py):
    """Custom distutils command to build translations."""
    def __init__(self, *args, **kwargs):
        _build_py.__init__(self, *args, **kwargs)
        # Keep list of files to appease bdist_rpm.  We have to keep track of
        # all the installed files for no particular reason.
        self.mofiles = []

    def run(self):
        """Compile translation files (requires gettext)."""
        _build_py.run(self)
        msgfmt = 'msgfmt'
        status = os.system(msgfmt + ' -V')
        if status == 0:
            for pofile in sorted(glob('ase/gui/po/*/LC_MESSAGES/ag.po')):
                dirname = join(self.build_lib, os.path.dirname(pofile))
                if not os.path.isdir(dirname):
                    os.makedirs(dirname)
                mofile = join(dirname, 'ag.mo')
                print()
                print('Compile {}'.format(pofile))
                status = os.system('%s -cv %s --output-file=%s 2>&1' %
                                   (msgfmt, pofile, mofile))
                assert status == 0, 'msgfmt failed!'
                self.mofiles.append(mofile)

    def get_outputs(self, *args, **kwargs):
        return _build_py.get_outputs(self, *args, **kwargs) + self.mofiles


setup(name='ase',
      version=version,
      description='Atomic Simulation Environment',
      url='https://wiki.fysik.dtu.dk/ase',
      maintainer='ASE-community',
      maintainer_email='ase-users@listserv.fysik.dtu.dk',
      license='LGPLv2.1+',
      platforms=['unix'],
      packages=find_packages(),
      install_requires=['numpy', 'scipy', 'matplotlib'],
      extras_require={'docs': ['sphinx', 'sphinx_rtd_theme', 'pillow']},
      package_data=package_data,
      entry_points={'console_scripts': ['ase=ase.cli.main:main',
                                        'ase-db=ase.cli.main:old',
                                        'ase-gui=ase.cli.main:old',
                                        'ase-run=ase.cli.main:old',
                                        'ase-info=ase.cli.main:old',
                                        'ase-build=ase.cli.main:old']},
      long_description=long_description,
      cmdclass={'build_py': build_py},
      classifiers=[
          'Development Status :: 6 - Mature',
          'License :: OSI Approved :: '
          'GNU Lesser General Public License v2 or later (LGPLv2+)',
          'Operating System :: OS Independent',
          'Programming Language :: Python :: 3',
          'Programming Language :: Python :: 3.5',
          'Programming Language :: Python :: 3.6',
          'Programming Language :: Python :: 3.7',
          'Topic :: Scientific/Engineering :: Physics'])<|MERGE_RESOLUTION|>--- conflicted
+++ resolved
@@ -28,13 +28,9 @@
 package_data = {'ase': ['spacegroup/spacegroup.dat',
                         'collections/*.json',
                         'db/templates/*',
-<<<<<<< HEAD
-                        'db/static/*'],
+                        'db/static/*',
+                        'test/pytest.ini'],
                 'ase.test': ['datafiles/*']}
-=======
-                        'db/static/*',
-                        'test/pytest.ini']}
->>>>>>> f179b989
 
 
 class build_py(_build_py):
